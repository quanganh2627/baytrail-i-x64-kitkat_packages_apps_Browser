--- conflicted
+++ resolved
@@ -50,19 +50,11 @@
             android:defaultValue="false"
             android:title="@string/pref_development_nav_dump" />
 
-<<<<<<< HEAD
-        <com.android.browser.BrowserSearchpagePreference
-            android:key="search_url"
-            android:title="@string/pref_development_search_url"
-            android:singleLine="true" />
-
         <EditTextPreference
             android:key="js_engine_flags"
             android:title="@string/js_engine_flags"
             android:singleLine="true" />
 
-=======
->>>>>>> 47fdfdb9
         <ListPreference
             android:key="user_agent"
             android:title="@string/pref_development_uastring"
