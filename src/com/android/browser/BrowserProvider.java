--- conflicted
+++ resolved
@@ -833,31 +833,9 @@
             }
         }
 
-<<<<<<< HEAD
         if (match == URI_MATCH_SUGGEST || match == URI_MATCH_BOOKMARKS_SUGGEST) {
             // Handle suggestions
             return doSuggestQuery(selection, selectionArgs, match == URI_MATCH_BOOKMARKS_SUGGEST);
-=======
-            Cursor c = db.query(TABLE_NAMES[URI_MATCH_BOOKMARKS],
-                    SUGGEST_PROJECTION, suggestSelection, myArgs, null, null,
-                    ORDER_BY, MAX_SUGGESTION_LONG_ENTRIES_STRING);
-
-            if (match == URI_MATCH_BOOKMARKS_SUGGEST
-                    || Patterns.WEB_URL.matcher(selectionArgs[0]).matches()) {
-                return new MySuggestionCursor(c, null, "");
-            } else {
-                // get search suggestions if there is still space in the list
-                if (myArgs != null && myArgs.length > 1
-                        && c.getCount() < (MAX_SUGGESTION_SHORT_ENTRIES - 1)) {
-                    SearchEngine searchEngine = mSettings.getSearchEngine();
-                    if (searchEngine != null && searchEngine.supportsSuggestions()) {
-                        Cursor sc = searchEngine.getSuggestions(getContext(), selectionArgs[0]);
-                        return new MySuggestionCursor(c, sc, selectionArgs[0]);
-                    }
-                }
-                return new MySuggestionCursor(c, null, selectionArgs[0]);
-            }
->>>>>>> fc2c6f1d
         }
 
         String[] projection = null;
@@ -912,8 +890,7 @@
         } else {
             // get search suggestions if there is still space in the list
             if (myArgs != null && myArgs.length > 1
-                    && mSettings.getShowSearchSuggestions()
-                    && c.getCount() < (MAX_SUGGEST_SHORT_SMALL - 1)) {
+                    && c.getCount() < (MAX_SUGGESTION_SHORT_ENTRIES - 1)) {
                 SearchEngine searchEngine = mSettings.getSearchEngine();
                 if (searchEngine != null && searchEngine.supportsSuggestions()) {
                     Cursor sc = searchEngine.getSuggestions(getContext(), selectionArgs[0]);
