/*
 * Copyright (C) 2006 The Android Open Source Project
 *
 * Licensed under the Apache License, Version 2.0 (the "License");
 * you may not use this file except in compliance with the License.
 * You may obtain a copy of the License at
 *
 *      http://www.apache.org/licenses/LICENSE-2.0
 *
 * Unless required by applicable law or agreed to in writing, software
 * distributed under the License is distributed on an "AS IS" BASIS,
 * WITHOUT WARRANTIES OR CONDITIONS OF ANY KIND, either express or implied.
 * See the License for the specific language governing permissions and
 * limitations under the License.
 */

package com.android.browser;

import com.android.browser.provider.BrowserProvider2;

import android.app.Activity;
import android.app.LoaderManager;
import android.content.ContentResolver;
<<<<<<< HEAD
import android.content.ContentUris;
import android.content.ContentValues;
import android.content.Context;
import android.content.CursorLoader;
=======
import android.content.Context;
>>>>>>> 7bf3f38c
import android.content.Intent;
import android.content.Loader;
import android.content.SharedPreferences;
import android.content.res.Resources;
import android.database.Cursor;
import android.graphics.Bitmap;
import android.net.ParseException;
import android.net.Uri;
import android.net.WebAddress;
import android.os.Bundle;
import android.os.Handler;
import android.os.Message;
import android.preference.PreferenceManager;
import android.provider.BrowserContract;
import android.text.TextUtils;
import android.view.KeyEvent;
import android.view.LayoutInflater;
import android.view.View;
import android.view.ViewGroup;
import android.view.Window;
import android.view.WindowManager;
import android.view.inputmethod.EditorInfo;
import android.view.inputmethod.InputMethodManager;
import android.widget.AdapterView;
import android.widget.CursorAdapter;
import android.widget.EditText;
import android.widget.ListView;
import android.widget.TextView;
import android.widget.Toast;

import java.net.URI;
import java.net.URISyntaxException;
import java.util.ArrayList;

public class AddBookmarkPage extends Activity
        implements View.OnClickListener, TextView.OnEditorActionListener,
        AdapterView.OnItemClickListener, LoaderManager.LoaderCallbacks<Cursor> {

    private final String LOGTAG = "Bookmarks";

    // IDs for the CursorLoaders that are used.
    private final int LOADER_ID_FOLDER_CONTENTS = 0;
    private final int LOADER_ID_ALL_FOLDERS = 1;

    private EditText    mTitle;
    private EditText    mAddress;
    private TextView    mButton;
    private View        mCancelButton;
    private boolean     mEditingExisting;
    private Bundle      mMap;
    private String      mTouchIconUrl;
    private Bitmap      mThumbnail;
    private String      mOriginalUrl;
    private TextView mFolder;
    private View mDefaultView;
    private View mFolderSelector;
    private EditText mFolderNamer;
    private View mAddNewFolder;
    private long mCurrentFolder = 0;
    private FolderAdapter mAdapter;
    private ArrayList<Folder> mPaths;
    private TextView    mPath;

    private static class Folder {
        String Name;
        long Id;
        Folder(String name, long id) {
            Name = name;
            Id = id;
        }
    }

    // Message IDs
    private static final int SAVE_BOOKMARK = 100;

    private Handler mHandler;

    @Override
    public boolean onEditorAction(TextView v, int actionId, KeyEvent event) {
        if (v == mFolderNamer) {
            if (v.getText().length() > 0) {
                if (actionId == EditorInfo.IME_NULL) {
                    // Only want to do this once.
                    if (event.getAction() == KeyEvent.ACTION_UP) {
                        completeFolderNaming();
                    }
                }
            }
            // Steal the key press; otherwise a newline will be added
            return true;
        }
        return false;
    }

    @Override
    public void onClick(View v) {
        if (v == mButton) {
            if (mFolderSelector.getVisibility() == View.VISIBLE) {
             // We are showing the folder selector.
                if (mFolderNamer.getVisibility() == View.VISIBLE) {
                    completeFolderNaming();
                } else {
                    // User has selected a folder.  Go back to the opening page
                    mFolderSelector.setVisibility(View.GONE);
                    mDefaultView.setVisibility(View.VISIBLE);
                    setTitle(R.string.bookmark_this_page);
                }
            } else if (save()) {
                finish();
            }
        } else if (v == mCancelButton) {
            if (mFolderNamer.getVisibility() == View.VISIBLE) {
                mFolderNamer.setVisibility(View.GONE);
                mAddNewFolder.setVisibility(View.VISIBLE);
            } else {
                finish();
            }
        } else if (v == mFolder) {
            switchToFolderSelector();
        } else if (v == mAddNewFolder) {
            mFolderNamer.setVisibility(View.VISIBLE);
            mFolderNamer.setText(R.string.new_folder);
            mFolderNamer.requestFocus();
            mAddNewFolder.setVisibility(View.GONE);
            InputMethodManager.getInstance(this).showSoftInput(mFolderNamer,
                    InputMethodManager.SHOW_IMPLICIT);
        }
    }

    private void completeFolderNaming() {
        if (!TextUtils.isEmpty(mFolderNamer.getText())) {
            String name = mFolderNamer.getText().toString();
            long id = addFolderToCurrent(mFolderNamer.getText().toString());
            descendInto(name, id);
            mFolderNamer.setVisibility(View.GONE);
            mAddNewFolder.setVisibility(View.VISIBLE);
            InputMethodManager.getInstance(this).hideSoftInputFromWindow(
                    mFolderNamer.getWindowToken(), 0);
        }
    }

    private long addFolderToCurrent(String name) {
        // Add the folder to the database
        ContentValues values = new ContentValues();
        values.put(BrowserContract.Bookmarks.TITLE,
                name);
        values.put(BrowserContract.Bookmarks.IS_FOLDER, 1);
        values.put(BrowserContract.Bookmarks.PARENT,
                mCurrentFolder);
        Uri uri = getContentResolver().insert(
                BrowserContract.Bookmarks.CONTENT_URI, values);
        if (uri != null) {
            return ContentUris.parseId(uri);
        } else {
            return -1;
        }
    }

    private void switchToFolderSelector() {
        mDefaultView.setVisibility(View.GONE);
        mFolderSelector.setVisibility(View.VISIBLE);
        setTitle(R.string.containing_folder);
    }

    private void descendInto(String foldername, long id) {
        if (id != -1) {
            mCurrentFolder = id;
            mPaths.add(new Folder(foldername, id));
            updatePathString();
            getLoaderManager().restartLoader(LOADER_ID_FOLDER_CONTENTS, null, this);
        }
    }

    @Override
    public Loader<Cursor> onCreateLoader(int id, Bundle args) {
        String[] projection;
        switch (id) {
            case LOADER_ID_ALL_FOLDERS:
                projection = new String[] {
                        BrowserContract.Bookmarks._ID,
                        BrowserContract.Bookmarks.PARENT,
                        BrowserContract.Bookmarks.TITLE,
                        BrowserContract.Bookmarks.IS_FOLDER
                };
                return new CursorLoader(this,
                        BrowserContract.Bookmarks.CONTENT_URI,
                        projection,
                        BrowserContract.Bookmarks.IS_FOLDER + " != 0",
                        null,
                        null);
            case LOADER_ID_FOLDER_CONTENTS:
                projection = new String[] {
                        BrowserContract.Bookmarks._ID,
                        BrowserContract.Bookmarks.TITLE,
                        BrowserContract.Bookmarks.IS_FOLDER
                };
                return new CursorLoader(this,
                        BrowserContract.Bookmarks.buildFolderUri(
                        mCurrentFolder),
                        projection,
                        BrowserContract.Bookmarks.IS_FOLDER + " != 0",
                        null,
                        null);
            default:
                throw new AssertionError("Asking for nonexistant loader!");
        }
    }

    @Override
    public void onLoadFinished(Loader<Cursor> loader, Cursor cursor) {
        switch (loader.getId()) {
            case LOADER_ID_FOLDER_CONTENTS:
                mAdapter.changeCursor(cursor);
                break;
            case LOADER_ID_ALL_FOLDERS:
                long parent = mCurrentFolder;
                int idIndex = cursor.getColumnIndexOrThrow(
                        BrowserContract.Bookmarks._ID);
                int titleIndex = cursor.getColumnIndexOrThrow(
                        BrowserContract.Bookmarks.TITLE);
                int parentIndex = cursor.getColumnIndexOrThrow(
                        BrowserContract.Bookmarks.PARENT);
                while ((parent != BrowserProvider2.FIXED_ID_ROOT) &&
                        (parent != 0)) {
                    // First, find the folder corresponding to the current
                    // folder
                    if (!cursor.moveToFirst()) {
                        throw new AssertionError("No folders in the database!");
                    }
                    long folder;
                    do {
                        folder = cursor.getLong(idIndex);
                    } while (folder != parent && cursor.moveToNext());
                    if (cursor.isAfterLast()) {
                        throw new AssertionError("Folder(id=" + parent
                                + ") holding this bookmark does not exist!");
                    }
                    String name = cursor.getString(titleIndex);
                    mPaths.add(1, new Folder(name, parent));
                    parent = cursor.getLong(parentIndex);
                }
                getLoaderManager().stopLoader(LOADER_ID_ALL_FOLDERS);
                updatePathString();
                break;
            default:
                break;
        }
    }

    /**
     * Update the TextViews in both modes to display the full path of the
     * current location to insert.
     */
    private void updatePathString() {
        String path = mPaths.get(0).Name;
        int size = mPaths.size();
        for (int i = 1; i < size; i++) {
            path += " / " + mPaths.get(i).Name;
        }
        mPath.setText(path);
        mFolder.setText(path);
    }

    @Override
    public void onItemClick(AdapterView<?> parent, View view, int position,
            long id) {
        TextView tv = (TextView) view.findViewById(android.R.id.text1);
        // Switch to the folder that was clicked on.
        descendInto(tv.getText().toString(), id);
    }

    /**
     * Shows a list of names of folders.
     */
    private class FolderAdapter extends CursorAdapter {
        public FolderAdapter(Context context) {
            super(context, null);
        }

        @Override
        public void bindView(View view, Context context, Cursor cursor) {
            ((TextView) view.findViewById(android.R.id.text1)).setText(
                    cursor.getString(cursor.getColumnIndexOrThrow(
                    BrowserContract.Bookmarks.TITLE)));
        }

        @Override
        public View newView(Context context, Cursor cursor, ViewGroup parent) {
            View view = LayoutInflater.from(context).inflate(
                    R.layout.folder_list_item, null);
            view.setBackgroundDrawable(context.getResources().
                    getDrawable(android.R.drawable.list_selector_background));
            return view;
        }
    }

    protected void onCreate(Bundle icicle) {
        super.onCreate(icicle);
        requestWindowFeature(Window.FEATURE_LEFT_ICON);

        mMap = getIntent().getExtras();

        setContentView(R.layout.browser_add_bookmark);

        setTitle(R.string.bookmark_this_page);
        Window window = getWindow();
        window.setFeatureDrawableResource(Window.FEATURE_LEFT_ICON, R.drawable.ic_list_bookmark);

        String title = null;
        String url = null;

        if (mMap != null) {
            Bundle b = mMap.getBundle("bookmark");
            if (b != null) {
                mMap = b;
                mEditingExisting = true;
                setTitle(R.string.edit_bookmark);
            } else {
                int gravity = mMap.getInt("gravity", -1);
                if (gravity != -1) {
                    WindowManager.LayoutParams l = window.getAttributes();
                    l.gravity = gravity;
                    window.setAttributes(l);
                }
            }
            title = mMap.getString("title");
            url = mOriginalUrl = mMap.getString("url");
            mTouchIconUrl = mMap.getString("touch_icon_url");
            mThumbnail = (Bitmap) mMap.getParcelable("thumbnail");
            mCurrentFolder = mMap.getLong(BrowserContract.Bookmarks.PARENT, -1);
        }
        if (mCurrentFolder == -1) {
            mCurrentFolder = getBookmarksBarId(this);
        }

        mTitle = (EditText) findViewById(R.id.title);
        mTitle.setText(title);

        mAddress = (EditText) findViewById(R.id.address);
        mAddress.setText(url);

        mButton = (TextView) findViewById(R.id.OK);
        mButton.setOnClickListener(this);

        mCancelButton = findViewById(R.id.cancel);
        mCancelButton.setOnClickListener(this);

        mFolder = (TextView) findViewById(R.id.folder);
        mFolder.setOnClickListener(this);

        mDefaultView = findViewById(R.id.default_view);
        mFolderSelector = findViewById(R.id.folder_selector);

        mFolderNamer = (EditText) findViewById(R.id.folder_namer);
        mFolderNamer.setOnEditorActionListener(this);

        mAddNewFolder = findViewById(R.id.add_new_folder);
        mAddNewFolder.setOnClickListener(this);

        mPath = (TextView) findViewById(R.id.path);
                ListView list = (ListView) findViewById(R.id.list);

        mPaths = new ArrayList<Folder>();
        mPaths.add(0, new Folder(getString(R.string.bookmarks), BrowserProvider2.FIXED_ID_ROOT));
        mAdapter = new FolderAdapter(this);
        list.setAdapter(mAdapter);
        list.setOnItemClickListener(this);
        LoaderManager manager = getLoaderManager();
        if (mCurrentFolder != BrowserProvider2.FIXED_ID_ROOT) {
            // Find all the folders
            manager.initLoader(LOADER_ID_ALL_FOLDERS, null, this);
        }
        manager.initLoader(LOADER_ID_FOLDER_CONTENTS, null, this);


        if (!window.getDecorView().isInTouchMode()) {
            mButton.requestFocus();
        }
    }

    // FIXME: Use a CursorLoader
    private long getBookmarksBarId(Context context) {
        SharedPreferences prefs
                = PreferenceManager.getDefaultSharedPreferences(context);
        String accountName =
                prefs.getString(BrowserBookmarksPage.PREF_ACCOUNT_NAME, null);
        String accountType =
                prefs.getString(BrowserBookmarksPage.PREF_ACCOUNT_TYPE, null);
        if (TextUtils.isEmpty(accountName) || TextUtils.isEmpty(accountType)) {
            return BrowserProvider2.FIXED_ID_ROOT;
        }
        Cursor cursor = null;
        try {
            cursor = context.getContentResolver().query(
                    BrowserContract.Bookmarks.CONTENT_URI,
                    new String[] { BrowserContract.Bookmarks._ID },
                    BrowserContract.ChromeSyncColumns.SERVER_UNIQUE + "=? AND "
                            + BrowserContract.Bookmarks.ACCOUNT_NAME + "=? AND "
                            + BrowserContract.Bookmarks.ACCOUNT_TYPE + "=?",
                    new String[] {
                            BrowserContract.ChromeSyncColumns
                                    .FOLDER_NAME_BOOKMARKS_BAR,
                            accountName,
                            accountType },
                    null);
            if (cursor != null && cursor.moveToFirst()) {
                return cursor.getLong(0);
            }
        } finally {
            if (cursor != null) cursor.close();
        }
        return BrowserProvider2.FIXED_ID_ROOT;
    }

    @Override
    public boolean dispatchKeyEvent(KeyEvent event) {
        if (mFolderSelector.getVisibility() == View.VISIBLE
                && KeyEvent.KEYCODE_BACK == event.getKeyCode()) {
            if (KeyEvent.ACTION_UP == event.getAction()) {
                if (mFolderNamer.getVisibility() == View.VISIBLE) {
                    mFolderNamer.setVisibility(View.GONE);
                    mAddNewFolder.setVisibility(View.VISIBLE);
                    InputMethodManager.getInstance(this).hideSoftInputFromWindow(
                            mFolderNamer.getWindowToken(), 0);
                } else {
                    int size = mPaths.size();
                    if (1 == size) {
                        // We have reached the top level
                        finish();
                    } else {
                        // Go up a level
                        mPaths.remove(size - 1);
                        mCurrentFolder = mPaths.get(size - 2).Id;
                        updatePathString();
                        getLoaderManager().restartLoader(LOADER_ID_FOLDER_CONTENTS, null, this);
                    }
                }
            }
            return true;
        }
        return super.dispatchKeyEvent(event);
    }

    /**
     * Runnable to save a bookmark, so it can be performed in its own thread.
     */
    private class SaveBookmarkRunnable implements Runnable {
        // FIXME: This should be an async task.
        private Message mMessage;
        private Context mContext;
        public SaveBookmarkRunnable(Context ctx, Message msg) {
            mContext = ctx;
            mMessage = msg;
        }
        public void run() {
            // Unbundle bookmark data.
            Bundle bundle = mMessage.getData();
            String title = bundle.getString("title");
            String url = bundle.getString("url");
            boolean invalidateThumbnail = bundle.getBoolean(
                    "invalidateThumbnail");
            Bitmap thumbnail = invalidateThumbnail ? null
                    : (Bitmap) bundle.getParcelable("thumbnail");
            String touchIconUrl = bundle.getString("touchIconUrl");

            // Save to the bookmarks DB.
            try {
                final ContentResolver cr = getContentResolver();
                Bookmarks.addBookmark(AddBookmarkPage.this, false, url,
                        title, thumbnail, true, mCurrentFolder);
                if (touchIconUrl != null) {
<<<<<<< HEAD
                    new DownloadTouchIcon(AddBookmarkPage.this, cr, url).execute(mTouchIconUrl);
=======
                    new DownloadTouchIcon(mContext, cr, url).execute(mTouchIconUrl);
>>>>>>> 7bf3f38c
                }
                mMessage.arg1 = 1;
            } catch (IllegalStateException e) {
                mMessage.arg1 = 0;
            }
            mMessage.sendToTarget();
        }
    }

    private void createHandler() {
        if (mHandler == null) {
            mHandler = new Handler() {
                @Override
                public void handleMessage(Message msg) {
                    switch (msg.what) {
                        case SAVE_BOOKMARK:
                            if (1 == msg.arg1) {
                                Toast.makeText(AddBookmarkPage.this, R.string.bookmark_saved,
                                        Toast.LENGTH_LONG).show();
                            } else {
                                Toast.makeText(AddBookmarkPage.this, R.string.bookmark_not_saved,
                                        Toast.LENGTH_LONG).show();
                            }
                            break;
                    }
                }
            };
        }
    }

    /**
     * Parse the data entered in the dialog and post a message to update the bookmarks database.
     */
    boolean save() {
        createHandler();

        String title = mTitle.getText().toString().trim();
        String unfilteredUrl;
        unfilteredUrl = BrowserActivity.fixUrl(mAddress.getText().toString());

        boolean emptyTitle = title.length() == 0;
        boolean emptyUrl = unfilteredUrl.trim().length() == 0;
        Resources r = getResources();
        if (emptyTitle || emptyUrl) {
            if (emptyTitle) {
                mTitle.setError(r.getText(R.string.bookmark_needs_title));
            }
            if (emptyUrl) {
                mAddress.setError(r.getText(R.string.bookmark_needs_url));
            }
            return false;

        }
        String url = unfilteredUrl.trim();
        try {
            // We allow bookmarks with a javascript: scheme, but these will in most cases
            // fail URI parsing, so don't try it if that's the kind of bookmark we have.

            if (!url.toLowerCase().startsWith("javascript:")) {
                URI uriObj = new URI(url);
                String scheme = uriObj.getScheme();
                if (!Bookmarks.urlHasAcceptableScheme(url)) {
                    // If the scheme was non-null, let the user know that we
                    // can't save their bookmark. If it was null, we'll assume
                    // they meant http when we parse it in the WebAddress class.
                    if (scheme != null) {
                        mAddress.setError(r.getText(R.string.bookmark_cannot_save_url));
                        return false;
                    }
                    WebAddress address;
                    try {
                        address = new WebAddress(unfilteredUrl);
                    } catch (ParseException e) {
                        throw new URISyntaxException("", "");
                    }
                    if (address.mHost.length() == 0) {
                        throw new URISyntaxException("", "");
                    }
                    url = address.toString();
                }
            }
        } catch (URISyntaxException e) {
            mAddress.setError(r.getText(R.string.bookmark_url_not_valid));
            return false;
        }

        if (mEditingExisting) {
            mMap.putString("title", title);
            mMap.putString("url", url);
            mMap.putBoolean("invalidateThumbnail", !url.equals(mOriginalUrl));
            // FIXME: This does not work yet
            mMap.putLong(BrowserContract.Bookmarks.PARENT, mCurrentFolder);
            setResult(RESULT_OK, (new Intent()).setAction(
                    getIntent().toString()).putExtras(mMap));
        } else {
            // Post a message to write to the DB.
            Bundle bundle = new Bundle();
            bundle.putString("title", title);
            bundle.putString("url", url);
            bundle.putParcelable("thumbnail", mThumbnail);
            bundle.putBoolean("invalidateThumbnail", !url.equals(mOriginalUrl));
            bundle.putString("touchIconUrl", mTouchIconUrl);
            Message msg = Message.obtain(mHandler, SAVE_BOOKMARK);
            msg.setData(bundle);
            // Start a new thread so as to not slow down the UI
            Thread t = new Thread(new SaveBookmarkRunnable(getApplicationContext(), msg));
            t.start();
            setResult(RESULT_OK);
            LogTag.logBookmarkAdded(url, "bookmarkview");
        }
        return true;
    }

}<|MERGE_RESOLUTION|>--- conflicted
+++ resolved
@@ -21,14 +21,10 @@
 import android.app.Activity;
 import android.app.LoaderManager;
 import android.content.ContentResolver;
-<<<<<<< HEAD
 import android.content.ContentUris;
 import android.content.ContentValues;
 import android.content.Context;
 import android.content.CursorLoader;
-=======
-import android.content.Context;
->>>>>>> 7bf3f38c
 import android.content.Intent;
 import android.content.Loader;
 import android.content.SharedPreferences;
@@ -500,11 +496,7 @@
                 Bookmarks.addBookmark(AddBookmarkPage.this, false, url,
                         title, thumbnail, true, mCurrentFolder);
                 if (touchIconUrl != null) {
-<<<<<<< HEAD
-                    new DownloadTouchIcon(AddBookmarkPage.this, cr, url).execute(mTouchIconUrl);
-=======
                     new DownloadTouchIcon(mContext, cr, url).execute(mTouchIconUrl);
->>>>>>> 7bf3f38c
                 }
                 mMessage.arg1 = 1;
             } catch (IllegalStateException e) {
