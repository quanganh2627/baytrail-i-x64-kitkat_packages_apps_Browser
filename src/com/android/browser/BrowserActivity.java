--- conflicted
+++ resolved
@@ -629,29 +629,9 @@
             }
         }.execute();
 
-<<<<<<< HEAD
-        Intent intent = new Intent(Intent.ACTION_WEB_SEARCH);
-        intent.addCategory(Intent.CATEGORY_DEFAULT);
-        intent.putExtra(SearchManager.QUERY, url);
-        if (appData != null) {
-            intent.putExtra(SearchManager.APP_DATA, appData);
-        }
-        if (extraData != null) {
-            intent.putExtra(SearchManager.EXTRA_DATA_KEY, extraData);
-        }
-        intent.putExtra(Browser.EXTRA_APPLICATION_ID, getPackageName());
-
-        // can't be sure there is an activity for the Intent
-        try {
-            startActivity(intent);
-        } catch (ActivityNotFoundException ex) {
-            return false;
-        }
-=======
         SearchEngine searchEngine = mSettings.getSearchEngine();
         if (searchEngine == null) return false;
         searchEngine.startSearch(this, url, appData, extraData);
->>>>>>> 8bf09b62
 
         return true;
     }
