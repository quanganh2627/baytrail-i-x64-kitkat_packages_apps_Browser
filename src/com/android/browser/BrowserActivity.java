--- conflicted
+++ resolved
@@ -168,16 +168,14 @@
 
     private SensorManager mSensorManager = null;
 
-<<<<<<< HEAD
     private WebStorage.QuotaUpdater mWebStorageQuotaUpdater = null;
-=======
+
     // These are single-character shortcuts for searching popular sources.
     private static final int SHORTCUT_INVALID = 0;
     private static final int SHORTCUT_GOOGLE_SEARCH = 1;
     private static final int SHORTCUT_WIKIPEDIA_SEARCH = 2;
     private static final int SHORTCUT_DICTIONARY_SEARCH = 3;
     private static final int SHORTCUT_GOOGLE_MOBILE_LOCAL_SEARCH = 4;
->>>>>>> 565505b1
 
     /* Whitelisted webpages
     private static HashSet<String> sWhiteList;
