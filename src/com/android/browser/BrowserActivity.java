/*
 * Copyright (C) 2006 The Android Open Source Project
 *
 * Licensed under the Apache License, Version 2.0 (the "License");
 * you may not use this file except in compliance with the License.
 * You may obtain a copy of the License at
 *
 *      http://www.apache.org/licenses/LICENSE-2.0
 *
 * Unless required by applicable law or agreed to in writing, software
 * distributed under the License is distributed on an "AS IS" BASIS,
 * WITHOUT WARRANTIES OR CONDITIONS OF ANY KIND, either express or implied.
 * See the License for the specific language governing permissions and
 * limitations under the License.
 */

package com.android.browser;

import com.google.android.googleapps.IGoogleLoginService;
import com.google.android.googlelogin.GoogleLoginServiceConstants;

import android.app.Activity;
import android.app.AlertDialog;
import android.app.ProgressDialog;
import android.app.SearchManager;
import android.content.ActivityNotFoundException;
import android.content.BroadcastReceiver;
import android.content.ComponentName;
import android.content.ContentResolver;
import android.content.ContentUris;
import android.content.ContentValues;
import android.content.Context;
import android.content.DialogInterface;
import android.content.Intent;
import android.content.IntentFilter;
import android.content.ServiceConnection;
import android.content.DialogInterface.OnCancelListener;
import android.content.pm.PackageInfo;
import android.content.pm.PackageManager;
import android.content.pm.ResolveInfo;
import android.content.res.AssetManager;
import android.content.res.Configuration;
import android.content.res.Resources;
import android.database.Cursor;
import android.database.sqlite.SQLiteDatabase;
import android.database.sqlite.SQLiteException;
import android.graphics.Bitmap;
import android.graphics.Canvas;
import android.graphics.Color;
import android.graphics.DrawFilter;
import android.graphics.Paint;
import android.graphics.PaintFlagsDrawFilter;
import android.graphics.Picture;
import android.graphics.drawable.BitmapDrawable;
import android.graphics.drawable.Drawable;
import android.graphics.drawable.LayerDrawable;
import android.graphics.drawable.PaintDrawable;
import android.hardware.SensorListener;
import android.hardware.SensorManager;
import android.net.ConnectivityManager;
import android.net.Uri;
import android.net.WebAddress;
import android.net.http.EventHandler;
import android.net.http.SslCertificate;
import android.net.http.SslError;
import android.os.AsyncTask;
import android.os.Bundle;
import android.os.Debug;
import android.os.Environment;
import android.os.Handler;
import android.os.IBinder;
import android.os.Message;
import android.os.PowerManager;
import android.os.Process;
import android.os.RemoteException;
import android.os.ServiceManager;
import android.os.SystemClock;
import android.provider.Browser;
import android.provider.Contacts;
import android.provider.Downloads;
import android.provider.MediaStore;
import android.provider.Contacts.Intents.Insert;
import android.text.IClipboard;
import android.text.TextUtils;
import android.text.format.DateFormat;
import android.text.util.Regex;
import android.util.Log;
import android.view.ContextMenu;
import android.view.Gravity;
import android.view.KeyEvent;
import android.view.LayoutInflater;
import android.view.Menu;
import android.view.MenuInflater;
import android.view.MenuItem;
import android.view.View;
import android.view.ViewGroup;
import android.view.Window;
import android.view.WindowManager;
import android.view.ContextMenu.ContextMenuInfo;
import android.view.MenuItem.OnMenuItemClickListener;
import android.view.animation.AlphaAnimation;
import android.view.animation.Animation;
import android.view.animation.AnimationSet;
import android.view.animation.DecelerateInterpolator;
import android.view.animation.ScaleAnimation;
import android.view.animation.TranslateAnimation;
import android.webkit.CookieManager;
import android.webkit.CookieSyncManager;
import android.webkit.DownloadListener;
import android.webkit.GeolocationPermissions;
import android.webkit.HttpAuthHandler;
import android.webkit.PluginManager;
import android.webkit.SslErrorHandler;
import android.webkit.URLUtil;
import android.webkit.WebChromeClient;
import android.webkit.WebChromeClient.CustomViewCallback;
import android.webkit.WebHistoryItem;
import android.webkit.WebIconDatabase;
import android.webkit.WebStorage;
import android.webkit.WebView;
import android.webkit.WebViewClient;
import android.widget.EditText;
import android.widget.FrameLayout;
import android.widget.LinearLayout;
import android.widget.TextView;
import android.widget.Toast;

import java.io.BufferedOutputStream;
import java.io.ByteArrayOutputStream;
import java.io.File;
import java.io.FileInputStream;
import java.io.FileOutputStream;
import java.io.IOException;
import java.io.InputStream;
import java.net.MalformedURLException;
import java.net.URI;
import java.net.URISyntaxException;
import java.net.URL;
import java.net.URLEncoder;
import java.text.ParseException;
import java.util.Date;
import java.util.Enumeration;
import java.util.HashMap;
import java.util.LinkedList;
import java.util.Vector;
import java.util.regex.Matcher;
import java.util.regex.Pattern;
import java.util.zip.ZipEntry;
import java.util.zip.ZipFile;

public class BrowserActivity extends Activity
    implements KeyTracker.OnKeyTracker,
        View.OnCreateContextMenuListener,
        DownloadListener {

    /* Define some aliases to make these debugging flags easier to refer to.
     * This file imports android.provider.Browser, so we can't just refer to "Browser.DEBUG".
     */
    private final static boolean DEBUG = com.android.browser.Browser.DEBUG;
    private final static boolean LOGV_ENABLED = com.android.browser.Browser.LOGV_ENABLED;
    private final static boolean LOGD_ENABLED = com.android.browser.Browser.LOGD_ENABLED;

    private IGoogleLoginService mGls = null;
    private ServiceConnection mGlsConnection = null;

    private SensorManager mSensorManager = null;

    // These are single-character shortcuts for searching popular sources.
    private static final int SHORTCUT_INVALID = 0;
    private static final int SHORTCUT_GOOGLE_SEARCH = 1;
    private static final int SHORTCUT_WIKIPEDIA_SEARCH = 2;
    private static final int SHORTCUT_DICTIONARY_SEARCH = 3;
    private static final int SHORTCUT_GOOGLE_MOBILE_LOCAL_SEARCH = 4;

    /* Whitelisted webpages
    private static HashSet<String> sWhiteList;

    static {
        sWhiteList = new HashSet<String>();
        sWhiteList.add("cnn.com/");
        sWhiteList.add("espn.go.com/");
        sWhiteList.add("nytimes.com/");
        sWhiteList.add("engadget.com/");
        sWhiteList.add("yahoo.com/");
        sWhiteList.add("msn.com/");
        sWhiteList.add("amazon.com/");
        sWhiteList.add("consumerist.com/");
        sWhiteList.add("google.com/m/news");
    }
    */

    private void setupHomePage() {
        final Runnable getAccount = new Runnable() {
            public void run() {
                // Lower priority
                Process.setThreadPriority(Process.THREAD_PRIORITY_BACKGROUND);
                // get the default home page
                String homepage = mSettings.getHomePage();

                try {
                    if (mGls == null) return;

                    if (!homepage.startsWith("http://www.google.")) return;
                    if (homepage.indexOf('?') == -1) return;

                    String hostedUser = mGls.getAccount(GoogleLoginServiceConstants.PREFER_HOSTED);
                    String googleUser = mGls.getAccount(GoogleLoginServiceConstants.REQUIRE_GOOGLE);

                    // three cases:
                    //
                    //   hostedUser == googleUser
                    //      The device has only a google account
                    //
                    //   hostedUser != googleUser
                    //      The device has a hosted account and a google account
                    //
                    //   hostedUser != null, googleUser == null
                    //      The device has only a hosted account (so far)

                    // developers might have no accounts at all
                    if (hostedUser == null) return;

                    if (googleUser == null || !hostedUser.equals(googleUser)) {
                        String domain = hostedUser.substring(hostedUser.lastIndexOf('@')+1);
                        homepage = homepage.replace("?", "/a/" + domain + "?");
                    }
                } catch (RemoteException ignore) {
                    // Login service died; carry on
                } catch (RuntimeException ignore) {
                    // Login service died; carry on
                } finally {
                    finish(homepage);
                }
            }

            private void finish(final String homepage) {
                mHandler.post(new Runnable() {
                    public void run() {
                        mSettings.setHomePage(BrowserActivity.this, homepage);
                        resumeAfterCredentials();

                        // as this is running in a separate thread,
                        // BrowserActivity's onDestroy() may have been called,
                        // which also calls unbindService().
                        if (mGlsConnection != null) {
                            // we no longer need to keep GLS open
                            unbindService(mGlsConnection);
                            mGlsConnection = null;
                        }
                    } });
            } };

        final boolean[] done = { false };

        // Open a connection to the Google Login Service.  The first
        // time the connection is established, set up the homepage depending on
        // the account in a background thread.
        mGlsConnection = new ServiceConnection() {
            public void onServiceConnected(ComponentName className, IBinder service) {
                mGls = IGoogleLoginService.Stub.asInterface(service);
                if (done[0] == false) {
                    done[0] = true;
                    Thread account = new Thread(getAccount);
                    account.setName("GLSAccount");
                    account.start();
                }
            }
            public void onServiceDisconnected(ComponentName className) {
                mGls = null;
            }
        };

        bindService(GoogleLoginServiceConstants.SERVICE_INTENT,
                    mGlsConnection, Context.BIND_AUTO_CREATE);
    }

    private static class ClearThumbnails extends AsyncTask<File, Void, Void> {
        @Override
        public Void doInBackground(File... files) {
            if (files != null) {
                for (File f : files) {
                    if (!f.delete()) {
                      Log.e(LOGTAG, f.getPath() + " was not deleted");
                    }
                }
            }
            return null;
        }
    }

    // Flag to enable the touchable browser bar with buttons
    private final boolean CUSTOM_BROWSER_BAR = true;

    @Override public void onCreate(Bundle icicle) {
        if (LOGV_ENABLED) {
            Log.v(LOGTAG, this + " onStart");
        }
        super.onCreate(icicle);
        if (CUSTOM_BROWSER_BAR) {
            this.requestWindowFeature(Window.FEATURE_NO_TITLE);
        } else {
            this.requestWindowFeature(Window.FEATURE_LEFT_ICON);
            this.requestWindowFeature(Window.FEATURE_RIGHT_ICON);
            this.requestWindowFeature(Window.FEATURE_PROGRESS);
            this.requestWindowFeature(Window.FEATURE_INDETERMINATE_PROGRESS);
        }
        // test the browser in OpenGL
        // requestWindowFeature(Window.FEATURE_OPENGL);

        setDefaultKeyMode(DEFAULT_KEYS_SEARCH_LOCAL);

        mResolver = getContentResolver();

        //
        // start MASF proxy service
        //
        //Intent proxyServiceIntent = new Intent();
        //proxyServiceIntent.setComponent
        //    (new ComponentName(
        //        "com.android.masfproxyservice",
        //        "com.android.masfproxyservice.MasfProxyService"));
        //startService(proxyServiceIntent, null);

        mSecLockIcon = Resources.getSystem().getDrawable(
                android.R.drawable.ic_secure);
        mMixLockIcon = Resources.getSystem().getDrawable(
                android.R.drawable.ic_partial_secure);
        mGenericFavicon = getResources().getDrawable(
                R.drawable.app_web_browser_sm);

        FrameLayout frameLayout = (FrameLayout) getWindow().getDecorView()
                .findViewById(com.android.internal.R.id.content);
        if (CUSTOM_BROWSER_BAR) {
            // This FrameLayout will hold the custom FrameLayout and a LinearLayout
            // that contains the title bar and a FrameLayout, which
            // holds everything else.
            FrameLayout browserFrameLayout = (FrameLayout) LayoutInflater.from(this)
                    .inflate(R.layout.custom_screen, null);
            mTitleBar = (TitleBarSet) browserFrameLayout.findViewById(R.id.title_bar);
            mContentView = (FrameLayout) browserFrameLayout.findViewById(
                    R.id.main_content);
            mErrorConsoleContainer = (LinearLayout) browserFrameLayout.findViewById(
                    R.id.error_console);
            mCustomViewContainer = (FrameLayout) browserFrameLayout
                    .findViewById(R.id.fullscreen_custom_content);
            frameLayout.addView(browserFrameLayout, COVER_SCREEN_PARAMS);
        } else {
            mCustomViewContainer = new FrameLayout(this);
            mCustomViewContainer.setBackgroundColor(Color.BLACK);
            mContentView = new FrameLayout(this);

            LinearLayout linearLayout = new LinearLayout(this);
            linearLayout.setOrientation(LinearLayout.VERTICAL);
            mErrorConsoleContainer = new LinearLayout(this);
            linearLayout.addView(mErrorConsoleContainer, new LinearLayout.LayoutParams(
                    ViewGroup.LayoutParams.FILL_PARENT, ViewGroup.LayoutParams.WRAP_CONTENT));
            linearLayout.addView(mContentView, COVER_SCREEN_PARAMS);
            frameLayout.addView(mCustomViewContainer, COVER_SCREEN_PARAMS);
            frameLayout.addView(linearLayout, COVER_SCREEN_PARAMS);
        }

        // Create the tab control and our initial tab
        mTabControl = new TabControl(this);

        // Open the icon database and retain all the bookmark urls for favicons
        retainIconsOnStartup();

        // Keep a settings instance handy.
        mSettings = BrowserSettings.getInstance();
        mSettings.setTabControl(mTabControl);
        mSettings.loadFromDb(this);

        PowerManager pm = (PowerManager) getSystemService(Context.POWER_SERVICE);
        mWakeLock = pm.newWakeLock(PowerManager.PARTIAL_WAKE_LOCK, "Browser");

        /* enables registration for changes in network status from
           http stack */
        mNetworkStateChangedFilter = new IntentFilter();
        mNetworkStateChangedFilter.addAction(
                ConnectivityManager.CONNECTIVITY_ACTION);
        mNetworkStateIntentReceiver = new BroadcastReceiver() {
                @Override
                public void onReceive(Context context, Intent intent) {
                    if (intent.getAction().equals(
                            ConnectivityManager.CONNECTIVITY_ACTION)) {
                        boolean down = intent.getBooleanExtra(
                                ConnectivityManager.EXTRA_NO_CONNECTIVITY, false);
                        onNetworkToggle(!down);
                    }
                }
            };

        IntentFilter filter = new IntentFilter(Intent.ACTION_PACKAGE_ADDED);
        filter.addAction(Intent.ACTION_PACKAGE_REMOVED);
        filter.addDataScheme("package");
        mPackageInstallationReceiver = new BroadcastReceiver() {
            @Override
            public void onReceive(Context context, Intent intent) {
                final String action = intent.getAction();
                final String packageName = intent.getData()
                        .getSchemeSpecificPart();
                final boolean replacing = intent.getBooleanExtra(
                        Intent.EXTRA_REPLACING, false);
                if (Intent.ACTION_PACKAGE_REMOVED.equals(action) && replacing) {
                    // if it is replacing, refreshPlugins() when adding
                    return;
                }
                PackageManager pm = BrowserActivity.this.getPackageManager();
                PackageInfo pkgInfo = null;
                try {
                    pkgInfo = pm.getPackageInfo(packageName,
                            PackageManager.GET_PERMISSIONS);
                } catch (PackageManager.NameNotFoundException e) {
                    return;
                }
                if (pkgInfo != null) {
                    String permissions[] = pkgInfo.requestedPermissions;
                    if (permissions == null) {
                        return;
                    }
                    boolean permissionOk = false;
                    for (String permit : permissions) {
                        if (PluginManager.PLUGIN_PERMISSION.equals(permit)) {
                            permissionOk = true;
                            break;
                        }
                    }
                    if (permissionOk) {
                        PluginManager.getInstance(BrowserActivity.this)
                                .refreshPlugins(
                                        Intent.ACTION_PACKAGE_ADDED
                                                .equals(action));
                    }
                }
            }
        };
        registerReceiver(mPackageInstallationReceiver, filter);

        // If this was a web search request, pass it on to the default web search provider.
        if (handleWebSearchIntent(getIntent())) {
            moveTaskToBack(true);
            return;
        }

        if (!mTabControl.restoreState(icicle)) {
            // clear up the thumbnail directory if we can't restore the state as
            // none of the files in the directory are referenced any more.
            new ClearThumbnails().execute(
                    mTabControl.getThumbnailDir().listFiles());
            // there is no quit on Android. But if we can't restore the state,
            // we can treat it as a new Browser, remove the old session cookies.
            CookieManager.getInstance().removeSessionCookie();
            final Intent intent = getIntent();
            final Bundle extra = intent.getExtras();
            // Create an initial tab.
            // If the intent is ACTION_VIEW and data is not null, the Browser is
            // invoked to view the content by another application. In this case,
            // the tab will be close when exit.
            UrlData urlData = getUrlDataFromIntent(intent);

            final TabControl.Tab t = mTabControl.createNewTab(
                    Intent.ACTION_VIEW.equals(intent.getAction()) &&
                    intent.getData() != null,
                    intent.getStringExtra(Browser.EXTRA_APPLICATION_ID), urlData.mUrl);
            mTabControl.setCurrentTab(t);
            attachTabToContentView(t);
            WebView webView = t.getWebView();
            if (extra != null) {
                int scale = extra.getInt(Browser.INITIAL_ZOOM_LEVEL, 0);
                if (scale > 0 && scale <= 1000) {
                    webView.setInitialScale(scale);
                }
            }
            // If we are not restoring from an icicle, then there is a high
            // likely hood this is the first run. So, check to see if the
            // homepage needs to be configured and copy any plugins from our
            // asset directory to the data partition.
            if ((extra == null || !extra.getBoolean("testing"))
                    && !mSettings.isLoginInitialized()) {
                setupHomePage();
            }

            if (urlData.isEmpty()) {
                bookmarksOrHistoryPicker(false, true);
            } else {
                if (extra != null) {
                    urlData.setPostData(extra
                            .getByteArray(Browser.EXTRA_POST_DATA));
                }
                urlData.loadIn(webView);
            }
        } else {
            // TabControl.restoreState() will create a new tab even if
            // restoring the state fails.
            attachTabToContentView(mTabControl.getCurrentTab());
        }

        if (CUSTOM_BROWSER_BAR) {
            // Create title bars for all of the tabs that have been created
            for (int i = 0; i < mTabControl.getTabCount(); i ++) {
                WebView view = mTabControl.getTab(i).getWebView();
                mTitleBar.addTab(view, false);
            }

            mTitleBar.setBrowserActivity(this);
            mTitleBar.setCurrentTab(mTabControl.getCurrentIndex());
        }

        // Read JavaScript flags if it exists.
        String jsFlags = mSettings.getJsFlags();
        if (jsFlags.trim().length() != 0) {
            mTabControl.getCurrentWebView().setJsFlags(jsFlags);
        }
    }

    @Override
    protected void onNewIntent(Intent intent) {
        TabControl.Tab current = mTabControl.getCurrentTab();
        // When a tab is closed on exit, the current tab index is set to -1.
        // Reset before proceed as Browser requires the current tab to be set.
        if (current == null) {
            // Try to reset the tab in case the index was incorrect.
            current = mTabControl.getTab(0);
            if (current == null) {
                // No tabs at all so just ignore this intent.
                return;
            }
            mTabControl.setCurrentTab(current);
            if (CUSTOM_BROWSER_BAR) {
                mTitleBar.setCurrentTab(mTabControl.getTabIndex(current));
            }
            attachTabToContentView(current);
            resetTitleAndIcon(current.getWebView());
        }
        final String action = intent.getAction();
        final int flags = intent.getFlags();
        if (Intent.ACTION_MAIN.equals(action) ||
                (flags & Intent.FLAG_ACTIVITY_LAUNCHED_FROM_HISTORY) != 0) {
            // just resume the browser
            return;
        }
        if (Intent.ACTION_VIEW.equals(action)
                || Intent.ACTION_SEARCH.equals(action)
                || MediaStore.INTENT_ACTION_MEDIA_SEARCH.equals(action)
                || Intent.ACTION_WEB_SEARCH.equals(action)) {
            // If this was a search request (e.g. search query directly typed into the address bar),
            // pass it on to the default web search provider.
            if (handleWebSearchIntent(intent)) {
                return;
            }

            UrlData urlData = getUrlDataFromIntent(intent);
            if (urlData.isEmpty()) {
                urlData = new UrlData(mSettings.getHomePage());
            }
            urlData.setPostData(intent
                    .getByteArrayExtra(Browser.EXTRA_POST_DATA));

            final String appId = intent
                    .getStringExtra(Browser.EXTRA_APPLICATION_ID);
            if (Intent.ACTION_VIEW.equals(action)
                    && !getPackageName().equals(appId)
                    && (flags & Intent.FLAG_ACTIVITY_BROUGHT_TO_FRONT) != 0) {
                TabControl.Tab appTab = mTabControl.getTabFromId(appId);
                if (appTab != null) {
                    Log.i(LOGTAG, "Reusing tab for " + appId);
                    // Dismiss the subwindow if applicable.
                    dismissSubWindow(appTab);
                    // Since we might kill the WebView, remove it from the
                    // content view first.
                    removeTabFromContentView(appTab);
                    // Recreate the main WebView after destroying the old one.
                    // If the WebView has the same original url and is on that
                    // page, it can be reused.
                    boolean needsLoad =
                            mTabControl.recreateWebView(appTab, urlData.mUrl);

                    if (current != appTab) {
                        switchToTab(mTabControl.getTabIndex(appTab));
                        if (needsLoad) {
                            urlData.loadIn(appTab.getWebView());
                        }
                    } else {
                        // If the tab was the current tab, we have to attach
                        // it to the view system again.
                        attachTabToContentView(appTab);
                        if (needsLoad) {
                            urlData.loadIn(appTab.getWebView());
                        }
                    }
                    return;
                } else {
                    // No matching application tab, try to find a regular tab
                    // with a matching url.
                    appTab = mTabControl.findUnusedTabWithUrl(urlData.mUrl);
                    if (appTab != null && current != appTab) {
                        switchToTab(mTabControl.getTabIndex(appTab));
                    } else {
                        // if FLAG_ACTIVITY_BROUGHT_TO_FRONT flag is on, the url
                        // will be opened in a new tab unless we have reached
                        // MAX_TABS. Then the url will be opened in the current
                        // tab. If a new tab is created, it will have "true" for
                        // exit on close.
                        openTabAndShow(urlData, true, appId);
                    }
                }
            } else {
                if ("about:debug".equals(urlData.mUrl)) {
                    mSettings.toggleDebugSettings();
                    return;
                }
                // Get rid of the subwindow if it exists
                dismissSubWindow(current);
                urlData.loadIn(current.getWebView());
            }
        }
    }

    private int parseUrlShortcut(String url) {
        if (url == null) return SHORTCUT_INVALID;

        // FIXME: quick search, need to be customized by setting
        if (url.length() > 2 && url.charAt(1) == ' ') {
            switch (url.charAt(0)) {
            case 'g': return SHORTCUT_GOOGLE_SEARCH;
            case 'w': return SHORTCUT_WIKIPEDIA_SEARCH;
            case 'd': return SHORTCUT_DICTIONARY_SEARCH;
            case 'l': return SHORTCUT_GOOGLE_MOBILE_LOCAL_SEARCH;
            }
        }
        return SHORTCUT_INVALID;
    }

    /**
     * Launches the default web search activity with the query parameters if the given intent's data
     * are identified as plain search terms and not URLs/shortcuts.
     * @return true if the intent was handled and web search activity was launched, false if not.
     */
    private boolean handleWebSearchIntent(Intent intent) {
        if (intent == null) return false;

        String url = null;
        final String action = intent.getAction();
        if (Intent.ACTION_VIEW.equals(action)) {
            url = intent.getData().toString();
        } else if (Intent.ACTION_SEARCH.equals(action)
                || MediaStore.INTENT_ACTION_MEDIA_SEARCH.equals(action)
                || Intent.ACTION_WEB_SEARCH.equals(action)) {
            url = intent.getStringExtra(SearchManager.QUERY);
        }
        return handleWebSearchRequest(url, intent.getBundleExtra(SearchManager.APP_DATA));
    }

    /**
     * Launches the default web search activity with the query parameters if the given url string
     * was identified as plain search terms and not URL/shortcut.
     * @return true if the request was handled and web search activity was launched, false if not.
     */
    private boolean handleWebSearchRequest(String inUrl, Bundle appData) {
        if (inUrl == null) return false;

        // In general, we shouldn't modify URL from Intent.
        // But currently, we get the user-typed URL from search box as well.
        String url = fixUrl(inUrl).trim();

        // URLs and site specific search shortcuts are handled by the regular flow of control, so
        // return early.
        if (Regex.WEB_URL_PATTERN.matcher(url).matches()
                || ACCEPTED_URI_SCHEMA.matcher(url).matches()
                || parseUrlShortcut(url) != SHORTCUT_INVALID) {
            return false;
        }

        Browser.updateVisitedHistory(mResolver, url, false);
        Browser.addSearchUrl(mResolver, url);

        Intent intent = new Intent(Intent.ACTION_WEB_SEARCH);
        intent.addCategory(Intent.CATEGORY_DEFAULT);
        intent.putExtra(SearchManager.QUERY, url);
        if (appData != null) {
            intent.putExtra(SearchManager.APP_DATA, appData);
        }
        intent.putExtra(Browser.EXTRA_APPLICATION_ID, getPackageName());
        startActivity(intent);

        return true;
    }

    private UrlData getUrlDataFromIntent(Intent intent) {
        String url = null;
        if (intent != null) {
            final String action = intent.getAction();
            if (Intent.ACTION_VIEW.equals(action)) {
                url = smartUrlFilter(intent.getData());
                if (url != null && url.startsWith("content:")) {
                    /* Append mimetype so webview knows how to display */
                    String mimeType = intent.resolveType(getContentResolver());
                    if (mimeType != null) {
                        url += "?" + mimeType;
                    }
                }
                if ("inline:".equals(url)) {
                    return new InlinedUrlData(
                            intent.getStringExtra(Browser.EXTRA_INLINE_CONTENT),
                            intent.getType(),
                            intent.getStringExtra(Browser.EXTRA_INLINE_ENCODING),
                            intent.getStringExtra(Browser.EXTRA_INLINE_FAILURL));
                }
            } else if (Intent.ACTION_SEARCH.equals(action)
                    || MediaStore.INTENT_ACTION_MEDIA_SEARCH.equals(action)
                    || Intent.ACTION_WEB_SEARCH.equals(action)) {
                url = intent.getStringExtra(SearchManager.QUERY);
                if (url != null) {
                    mLastEnteredUrl = url;
                    // Don't add Urls, just search terms.
                    // Urls will get added when the page is loaded.
                    if (!Regex.WEB_URL_PATTERN.matcher(url).matches()) {
                        Browser.updateVisitedHistory(mResolver, url, false);
                    }
                    // In general, we shouldn't modify URL from Intent.
                    // But currently, we get the user-typed URL from search box as well.
                    url = fixUrl(url);
                    url = smartUrlFilter(url);
                    String searchSource = "&source=android-" + GOOGLE_SEARCH_SOURCE_SUGGEST + "&";
                    if (url.contains(searchSource)) {
                        String source = null;
                        final Bundle appData = intent.getBundleExtra(SearchManager.APP_DATA);
                        if (appData != null) {
                            source = appData.getString(SearchManager.SOURCE);
                        }
                        if (TextUtils.isEmpty(source)) {
                            source = GOOGLE_SEARCH_SOURCE_UNKNOWN;
                        }
                        url = url.replace(searchSource, "&source=android-"+source+"&");
                    }
                }
            }
        }
        return new UrlData(url);
    }

    /* package */ static String fixUrl(String inUrl) {
        if (inUrl.startsWith("http://") || inUrl.startsWith("https://"))
            return inUrl;
        if (inUrl.startsWith("http:") ||
                inUrl.startsWith("https:")) {
            if (inUrl.startsWith("http:/") || inUrl.startsWith("https:/")) {
                inUrl = inUrl.replaceFirst("/", "//");
            } else inUrl = inUrl.replaceFirst(":", "://");
        }
        return inUrl;
    }

    /**
     * Looking for the pattern like this
     *
     *          *
     *         * *
     *      ***   *     *******
     *             *   *
     *              * *
     *               *
     */
    private final SensorListener mSensorListener = new SensorListener() {
        private long mLastGestureTime;
        private float[] mPrev = new float[3];
        private float[] mPrevDiff = new float[3];
        private float[] mDiff = new float[3];
        private float[] mRevertDiff = new float[3];

        public void onSensorChanged(int sensor, float[] values) {
            boolean show = false;
            float[] diff = new float[3];

            for (int i = 0; i < 3; i++) {
                diff[i] = values[i] - mPrev[i];
                if (Math.abs(diff[i]) > 1) {
                    show = true;
                }
                if ((diff[i] > 1.0 && mDiff[i] < 0.2)
                        || (diff[i] < -1.0 && mDiff[i] > -0.2)) {
                    // start track when there is a big move, or revert
                    mRevertDiff[i] = mDiff[i];
                    mDiff[i] = 0;
                } else if (diff[i] > -0.2 && diff[i] < 0.2) {
                    // reset when it is flat
                    mDiff[i] = mRevertDiff[i]  = 0;
                }
                mDiff[i] += diff[i];
                mPrevDiff[i] = diff[i];
                mPrev[i] = values[i];
            }

            if (false) {
                // only shows if we think the delta is big enough, in an attempt
                // to detect "serious" moves left/right or up/down
                Log.d("BrowserSensorHack", "sensorChanged " + sensor + " ("
                        + values[0] + ", " + values[1] + ", " + values[2] + ")"
                        + " diff(" + diff[0] + " " + diff[1] + " " + diff[2]
                        + ")");
                Log.d("BrowserSensorHack", "      mDiff(" + mDiff[0] + " "
                        + mDiff[1] + " " + mDiff[2] + ")" + " mRevertDiff("
                        + mRevertDiff[0] + " " + mRevertDiff[1] + " "
                        + mRevertDiff[2] + ")");
            }

            long now = android.os.SystemClock.uptimeMillis();
            if (now - mLastGestureTime > 1000) {
                mLastGestureTime = 0;

                float y = mDiff[1];
                float z = mDiff[2];
                float ay = Math.abs(y);
                float az = Math.abs(z);
                float ry = mRevertDiff[1];
                float rz = mRevertDiff[2];
                float ary = Math.abs(ry);
                float arz = Math.abs(rz);
                boolean gestY = ay > 2.5f && ary > 1.0f && ay > ary;
                boolean gestZ = az > 3.5f && arz > 1.0f && az > arz;

                if ((gestY || gestZ) && !(gestY && gestZ)) {
                    WebView view = mTabControl.getCurrentWebView();

                    if (view != null) {
                        if (gestZ) {
                            if (z < 0) {
                                view.zoomOut();
                            } else {
                                view.zoomIn();
                            }
                        } else {
                            view.flingScroll(0, Math.round(y * 100));
                        }
                    }
                    mLastGestureTime = now;
                }
            }
        }

        public void onAccuracyChanged(int sensor, int accuracy) {
            // TODO Auto-generated method stub

        }
    };

    @Override protected void onResume() {
        super.onResume();
        if (LOGV_ENABLED) {
            Log.v(LOGTAG, "BrowserActivity.onResume: this=" + this);
        }

        if (!mActivityInPause) {
            Log.e(LOGTAG, "BrowserActivity is already resumed.");
            return;
        }

        mTabControl.resumeCurrentTab();
        mActivityInPause = false;
        resumeWebViewTimers();

        if (mWakeLock.isHeld()) {
            mHandler.removeMessages(RELEASE_WAKELOCK);
            mWakeLock.release();
        }

        if (mCredsDlg != null) {
            if (!mHandler.hasMessages(CANCEL_CREDS_REQUEST)) {
             // In case credential request never comes back
                mHandler.sendEmptyMessageDelayed(CANCEL_CREDS_REQUEST, 6000);
            }
        }

        registerReceiver(mNetworkStateIntentReceiver,
                         mNetworkStateChangedFilter);
        WebView.enablePlatformNotifications();

        if (mSettings.doFlick()) {
            if (mSensorManager == null) {
                mSensorManager = (SensorManager) getSystemService(
                        Context.SENSOR_SERVICE);
            }
            mSensorManager.registerListener(mSensorListener,
                    SensorManager.SENSOR_ACCELEROMETER,
                    SensorManager.SENSOR_DELAY_FASTEST);
        } else {
            mSensorManager = null;
        }
    }

    /**
     *  onSaveInstanceState(Bundle map)
     *  onSaveInstanceState is called right before onStop(). The map contains
     *  the saved state.
     */
    @Override protected void onSaveInstanceState(Bundle outState) {
        if (LOGV_ENABLED) {
            Log.v(LOGTAG, "BrowserActivity.onSaveInstanceState: this=" + this);
        }
        // the default implementation requires each view to have an id. As the
        // browser handles the state itself and it doesn't use id for the views,
        // don't call the default implementation. Otherwise it will trigger the
        // warning like this, "couldn't save which view has focus because the
        // focused view XXX has no id".

        // Save all the tabs
        mTabControl.saveState(outState);
    }

    @Override protected void onPause() {
        super.onPause();

        if (mActivityInPause) {
            Log.e(LOGTAG, "BrowserActivity is already paused.");
            return;
        }

        mTabControl.pauseCurrentTab();
        mActivityInPause = true;
        if (mTabControl.getCurrentIndex() >= 0 && !pauseWebViewTimers()) {
            mWakeLock.acquire();
            mHandler.sendMessageDelayed(mHandler
                    .obtainMessage(RELEASE_WAKELOCK), WAKELOCK_TIMEOUT);
        }

        // Clear the credentials toast if it is up
        if (mCredsDlg != null && mCredsDlg.isShowing()) {
            mCredsDlg.dismiss();
        }
        mCredsDlg = null;

        cancelStopToast();

        // unregister network state listener
        unregisterReceiver(mNetworkStateIntentReceiver);
        WebView.disablePlatformNotifications();

        if (mSensorManager != null) {
            mSensorManager.unregisterListener(mSensorListener);
        }
    }

    @Override protected void onDestroy() {
        if (LOGV_ENABLED) {
            Log.v(LOGTAG, "BrowserActivity.onDestroy: this=" + this);
        }
        super.onDestroy();
        // Remove the current tab and sub window
        TabControl.Tab t = mTabControl.getCurrentTab();
        if (t != null) {
            dismissSubWindow(t);
            removeTabFromContentView(t);
        }
        // Destroy all the tabs
        mTabControl.destroy();
        WebIconDatabase.getInstance().close();
        if (mGlsConnection != null) {
            unbindService(mGlsConnection);
            mGlsConnection = null;
        }

        //
        // stop MASF proxy service
        //
        //Intent proxyServiceIntent = new Intent();
        //proxyServiceIntent.setComponent
        //   (new ComponentName(
        //        "com.android.masfproxyservice",
        //        "com.android.masfproxyservice.MasfProxyService"));
        //stopService(proxyServiceIntent);

        unregisterReceiver(mPackageInstallationReceiver);
    }

    @Override
    public void onConfigurationChanged(Configuration newConfig) {
        super.onConfigurationChanged(newConfig);

        if (mPageInfoDialog != null) {
            mPageInfoDialog.dismiss();
            showPageInfo(
                mPageInfoView,
                mPageInfoFromShowSSLCertificateOnError.booleanValue());
        }
        if (mSSLCertificateDialog != null) {
            mSSLCertificateDialog.dismiss();
            showSSLCertificate(
                mSSLCertificateView);
        }
        if (mSSLCertificateOnErrorDialog != null) {
            mSSLCertificateOnErrorDialog.dismiss();
            showSSLCertificateOnError(
                mSSLCertificateOnErrorView,
                mSSLCertificateOnErrorHandler,
                mSSLCertificateOnErrorError);
        }
        if (mHttpAuthenticationDialog != null) {
            String title = ((TextView) mHttpAuthenticationDialog
                    .findViewById(com.android.internal.R.id.alertTitle)).getText()
                    .toString();
            String name = ((TextView) mHttpAuthenticationDialog
                    .findViewById(R.id.username_edit)).getText().toString();
            String password = ((TextView) mHttpAuthenticationDialog
                    .findViewById(R.id.password_edit)).getText().toString();
            int focusId = mHttpAuthenticationDialog.getCurrentFocus()
                    .getId();
            mHttpAuthenticationDialog.dismiss();
            showHttpAuthentication(mHttpAuthHandler, null, null, title,
                    name, password, focusId);
        }
        if (mFindDialog != null && mFindDialog.isShowing()) {
            mFindDialog.onConfigurationChanged(newConfig);
        }
    }

    @Override public void onLowMemory() {
        super.onLowMemory();
        mTabControl.freeMemory();
    }

    private boolean resumeWebViewTimers() {
        if ((!mActivityInPause && !mPageStarted) ||
                (mActivityInPause && mPageStarted)) {
            CookieSyncManager.getInstance().startSync();
            WebView w = mTabControl.getCurrentWebView();
            if (w != null) {
                w.resumeTimers();
            }
            return true;
        } else {
            return false;
        }
    }

    private boolean pauseWebViewTimers() {
        if (mActivityInPause && !mPageStarted) {
            CookieSyncManager.getInstance().stopSync();
            WebView w = mTabControl.getCurrentWebView();
            if (w != null) {
                w.pauseTimers();
            }
            return true;
        } else {
            return false;
        }
    }

    // FIXME: Do we want to call this when loading google for the first time?
    /*
     * This function is called when we are launching for the first time. We
     * are waiting for the login credentials before loading Google home
     * pages. This way the user will be logged in straight away.
     */
    private void waitForCredentials() {
        // Show a toast
        mCredsDlg = new ProgressDialog(this);
        mCredsDlg.setIndeterminate(true);
        mCredsDlg.setMessage(getText(R.string.retrieving_creds_dlg_msg));
        // If the user cancels the operation, then cancel the Google
        // Credentials request.
        mCredsDlg.setCancelMessage(mHandler.obtainMessage(CANCEL_CREDS_REQUEST));
        mCredsDlg.show();

        // We set a timeout for the retrieval of credentials in onResume()
        // as that is when we have freed up some CPU time to get
        // the login credentials.
    }

    /*
     * If we have received the credentials or we have timed out and we are
     * showing the credentials dialog, then it is time to move on.
     */
    private void resumeAfterCredentials() {
        if (mCredsDlg == null) {
            return;
        }

        // Clear the toast
        if (mCredsDlg.isShowing()) {
            mCredsDlg.dismiss();
        }
        mCredsDlg = null;

        // Clear any pending timeout
        mHandler.removeMessages(CANCEL_CREDS_REQUEST);

        // Load the page
        WebView w = mTabControl.getCurrentWebView();
        if (w != null) {
            w.loadUrl(mSettings.getHomePage());
        }

        // Update the settings, need to do this last as it can take a moment
        // to persist the settings. In the mean time we could be loading
        // content.
        mSettings.setLoginInitialized(this);
    }

    // Open the icon database and retain all the icons for visited sites.
    private void retainIconsOnStartup() {
        final WebIconDatabase db = WebIconDatabase.getInstance();
        db.open(getDir("icons", 0).getPath());
        try {
            Cursor c = Browser.getAllBookmarks(mResolver);
            if (!c.moveToFirst()) {
                c.deactivate();
                return;
            }
            int urlIndex = c.getColumnIndex(Browser.BookmarkColumns.URL);
            do {
                String url = c.getString(urlIndex);
                db.retainIconForPageUrl(url);
            } while (c.moveToNext());
            c.deactivate();
        } catch (IllegalStateException e) {
            Log.e(LOGTAG, "retainIconsOnStartup", e);
        }
    }

    // Helper method for getting the top window.
    WebView getTopWindow() {
        return mTabControl.getCurrentTopWebView();
    }

    @Override
    public boolean onCreateOptionsMenu(Menu menu) {
        super.onCreateOptionsMenu(menu);

        MenuInflater inflater = getMenuInflater();
        inflater.inflate(R.menu.browser, menu);
        mMenu = menu;
        updateInLoadMenuItems();
        return true;
    }

    /**
     * As the menu can be open when loading state changes
     * we must manually update the state of the stop/reload menu
     * item
     */
    private void updateInLoadMenuItems() {
        if (mMenu == null) {
            return;
        }
        MenuItem src = mInLoad ?
                mMenu.findItem(R.id.stop_menu_id):
                    mMenu.findItem(R.id.reload_menu_id);
        MenuItem dest = mMenu.findItem(R.id.stop_reload_menu_id);
        dest.setIcon(src.getIcon());
        dest.setTitle(src.getTitle());
    }

    @Override
    public boolean onContextItemSelected(MenuItem item) {
        // chording is not an issue with context menus, but we use the same
        // options selector, so set mCanChord to true so we can access them.
        mCanChord = true;
        int id = item.getItemId();
        final WebView webView = getTopWindow();
        if (null == webView) {
            return false;
        }
        final HashMap hrefMap = new HashMap();
        hrefMap.put("webview", webView);
        final Message msg = mHandler.obtainMessage(
                FOCUS_NODE_HREF, id, 0, hrefMap);
        switch (id) {
            // -- Browser context menu
            case R.id.open_context_menu_id:
            case R.id.open_newtab_context_menu_id:
            case R.id.bookmark_context_menu_id:
            case R.id.save_link_context_menu_id:
            case R.id.share_link_context_menu_id:
            case R.id.copy_link_context_menu_id:
                webView.requestFocusNodeHref(msg);
                break;

            default:
                // For other context menus
                return onOptionsItemSelected(item);
        }
        mCanChord = false;
        return true;
    }

    private Bundle createGoogleSearchSourceBundle(String source) {
        Bundle bundle = new Bundle();
        bundle.putString(SearchManager.SOURCE, source);
        return bundle;
    }

    /**
     * Overriding this to insert a local information bundle
     */
    @Override
    public boolean onSearchRequested() {
        String url = (getTopWindow() == null) ? null : getTopWindow().getUrl();
        startSearch(mSettings.getHomePage().equals(url) ? null : url, true,
                createGoogleSearchSourceBundle(GOOGLE_SEARCH_SOURCE_SEARCHKEY), false);
        return true;
    }

    @Override
    public void startSearch(String initialQuery, boolean selectInitialQuery,
            Bundle appSearchData, boolean globalSearch) {
        if (appSearchData == null) {
            appSearchData = createGoogleSearchSourceBundle(GOOGLE_SEARCH_SOURCE_TYPE);
        }
        super.startSearch(initialQuery, selectInitialQuery, appSearchData, globalSearch);
    }

    /**
     * Switch tabs.  Called by the TitleBarSet when sliding the title bar
     * results in changing tabs.
     * @param index Index of the tab to change to, as defined by
     *              mTabControl.getTabIndex(Tab t).
     * @return boolean True if we successfully switched to a different tab.  If
     *                 the indexth tab is null, or if that tab is the same as
     *                 the current one, return false.
     */
    /* package */ boolean switchToTab(int index) {
        TabControl.Tab tab = mTabControl.getTab(index);
        TabControl.Tab currentTab = mTabControl.getCurrentTab();
        if (tab == null || tab == currentTab) {
            return false;
        }
        if (currentTab != null) {
            // currentTab may be null if it was just removed.  In that case,
            // we do not need to remove it
            removeTabFromContentView(currentTab);
        }
        removeTabFromContentView(tab);
        mTabControl.setCurrentTab(tab);
        attachTabToContentView(tab);
        if (CUSTOM_BROWSER_BAR) {
            mTitleBar.setCurrentTab(index);
        }
        return true;
    }

    /* package */ void closeCurrentWindow() {
        final TabControl.Tab current = mTabControl.getCurrentTab();
        if (mTabControl.getTabCount() == 1) {
            // This is the last tab.  Open a new one, as well as the history
            // picker, and close the current one.
            TabControl.Tab newTab = openTabAndShow(
                    BrowserActivity.EMPTY_URL_DATA, false, null);
            bookmarksOrHistoryPicker(false, true);
            closeTab(current);
            mTabControl.setCurrentTab(newTab);
            return;
        }
        final TabControl.Tab parent = current.getParentTab();
        int indexToShow = -1;
        if (parent != null) {
            indexToShow = mTabControl.getTabIndex(parent);
        } else {
            final int currentIndex = mTabControl.getCurrentIndex();
            // Try to move to the tab to the right
            indexToShow = currentIndex + 1;
            if (indexToShow > mTabControl.getTabCount() - 1) {
                // Try to move to the tab to the left
                indexToShow = currentIndex - 1;
            }
        }
        if (switchToTab(indexToShow)) {
            // Close window
            closeTab(current);
        }
    }

    @Override
    public boolean onOptionsItemSelected(MenuItem item) {
        if (!mCanChord) {
            // The user has already fired a shortcut with this hold down of the
            // menu key.
            return false;
        }
        if (null == getTopWindow()) {
            return false;
        }
        if (mMenuIsDown) {
            // The shortcut action consumes the MENU. Even if it is still down,
            // it won't trigger the next shortcut action. In the case of the
            // shortcut action triggering a new activity, like Bookmarks, we
            // won't get onKeyUp for MENU. So it is important to reset it here.
            mMenuIsDown = false;
        }
        switch (item.getItemId()) {
            // -- Main menu
            case R.id.goto_menu_id:
                bookmarksOrHistoryPicker(false, false);
                break;

            case R.id.add_bookmark_menu_id:
                Intent i = new Intent(BrowserActivity.this,
                        AddBookmarkPage.class);
                WebView w = getTopWindow();
                i.putExtra("url", w.getUrl());
                i.putExtra("title", w.getTitle());
                startActivity(i);
                break;

            case R.id.stop_reload_menu_id:
                if (mInLoad) {
                    stopLoading();
                } else {
                    getTopWindow().reload();
                }
                break;

            case R.id.back_menu_id:
                getTopWindow().goBack();
                break;

            case R.id.forward_menu_id:
                getTopWindow().goForward();
                break;

            case R.id.close_menu_id:
                // Close the subwindow if it exists.
                if (mTabControl.getCurrentSubWindow() != null) {
                    dismissSubWindow(mTabControl.getCurrentTab());
                    break;
                }
                closeCurrentWindow();
                break;

            case R.id.homepage_menu_id:
                TabControl.Tab current = mTabControl.getCurrentTab();
                if (current != null) {
                    dismissSubWindow(current);
                    current.getWebView().loadUrl(mSettings.getHomePage());
                }
                break;

            case R.id.preferences_menu_id:
                Intent intent = new Intent(this,
                        BrowserPreferencesPage.class);
                startActivityForResult(intent, PREFERENCES_PAGE);
                break;

            case R.id.find_menu_id:
                if (null == mFindDialog) {
                    mFindDialog = new FindDialog(this);
                }
                mFindDialog.setWebView(getTopWindow());
                mFindDialog.show();
                mMenuState = EMPTY_MENU;
                break;

            case R.id.select_text_id:
                getTopWindow().emulateShiftHeld();
                break;
            case R.id.page_info_menu_id:
                showPageInfo(mTabControl.getCurrentTab(), false);
                break;

            case R.id.classic_history_menu_id:
                bookmarksOrHistoryPicker(true, false);
                break;

            case R.id.share_page_menu_id:
                Browser.sendString(this, getTopWindow().getUrl());
                break;

            case R.id.dump_nav_menu_id:
                getTopWindow().debugDump();
                break;

            case R.id.zoom_in_menu_id:
                getTopWindow().zoomIn();
                break;

            case R.id.zoom_out_menu_id:
                getTopWindow().zoomOut();
                break;

            case R.id.view_downloads_menu_id:
                viewDownloads(null);
                break;

            case R.id.window_one_menu_id:
            case R.id.window_two_menu_id:
            case R.id.window_three_menu_id:
            case R.id.window_four_menu_id:
            case R.id.window_five_menu_id:
            case R.id.window_six_menu_id:
            case R.id.window_seven_menu_id:
            case R.id.window_eight_menu_id:
                {
                    int menuid = item.getItemId();
                    for (int id = 0; id < WINDOW_SHORTCUT_ID_ARRAY.length; id++) {
                        if (WINDOW_SHORTCUT_ID_ARRAY[id] == menuid) {
                            TabControl.Tab desiredTab = mTabControl.getTab(id);
                            if (desiredTab != null &&
                                    desiredTab != mTabControl.getCurrentTab()) {
                                switchToTab(id);
                            }
                            break;
                        }
                    }
                }
                break;

            default:
                if (!super.onOptionsItemSelected(item)) {
                    return false;
                }
                // Otherwise fall through.
        }
        mCanChord = false;
        return true;
    }

    public void closeFind() {
        mMenuState = R.id.MAIN_MENU;
    }

    @Override public boolean onPrepareOptionsMenu(Menu menu)
    {
        // This happens when the user begins to hold down the menu key, so
        // allow them to chord to get a shortcut.
        mCanChord = true;
        // Note: setVisible will decide whether an item is visible; while
        // setEnabled() will decide whether an item is enabled, which also means
        // whether the matching shortcut key will function.
        super.onPrepareOptionsMenu(menu);
        switch (mMenuState) {
            case EMPTY_MENU:
                if (mCurrentMenuState != mMenuState) {
                    menu.setGroupVisible(R.id.MAIN_MENU, false);
                    menu.setGroupEnabled(R.id.MAIN_MENU, false);
                    menu.setGroupEnabled(R.id.MAIN_SHORTCUT_MENU, false);
                }
                break;
            default:
                if (mCurrentMenuState != mMenuState) {
                    menu.setGroupVisible(R.id.MAIN_MENU, true);
                    menu.setGroupEnabled(R.id.MAIN_MENU, true);
                    menu.setGroupEnabled(R.id.MAIN_SHORTCUT_MENU, true);
                }
                final WebView w = getTopWindow();
                boolean canGoBack = false;
                boolean canGoForward = false;
                boolean isHome = false;
                if (w != null) {
                    canGoBack = w.canGoBack();
                    canGoForward = w.canGoForward();
                    isHome = mSettings.getHomePage().equals(w.getUrl());
                }
                final MenuItem back = menu.findItem(R.id.back_menu_id);
                back.setEnabled(canGoBack);

                final MenuItem home = menu.findItem(R.id.homepage_menu_id);
                home.setEnabled(!isHome);

                menu.findItem(R.id.forward_menu_id)
                        .setEnabled(canGoForward);

                // decide whether to show the share link option
                PackageManager pm = getPackageManager();
                Intent send = new Intent(Intent.ACTION_SEND);
                send.setType("text/plain");
                ResolveInfo ri = pm.resolveActivity(send, PackageManager.MATCH_DEFAULT_ONLY);
                menu.findItem(R.id.share_page_menu_id).setVisible(ri != null);

                boolean isNavDump = mSettings.isNavDump();
                final MenuItem nav = menu.findItem(R.id.dump_nav_menu_id);
                nav.setVisible(isNavDump);
                nav.setEnabled(isNavDump);
                break;
        }
        mCurrentMenuState = mMenuState;
        return true;
    }

    @Override
    public void onCreateContextMenu(ContextMenu menu, View v,
            ContextMenuInfo menuInfo) {
        WebView webview = (WebView) v;
        WebView.HitTestResult result = webview.getHitTestResult();
        if (result == null) {
            return;
        }

        int type = result.getType();
        if (type == WebView.HitTestResult.UNKNOWN_TYPE) {
            Log.w(LOGTAG,
                    "We should not show context menu when nothing is touched");
            return;
        }
        if (type == WebView.HitTestResult.EDIT_TEXT_TYPE) {
            // let TextView handles context menu
            return;
        }

        // Note, http://b/issue?id=1106666 is requesting that
        // an inflated menu can be used again. This is not available
        // yet, so inflate each time (yuk!)
        MenuInflater inflater = getMenuInflater();
        inflater.inflate(R.menu.browsercontext, menu);

        // Show the correct menu group
        String extra = result.getExtra();
        menu.setGroupVisible(R.id.PHONE_MENU,
                type == WebView.HitTestResult.PHONE_TYPE);
        menu.setGroupVisible(R.id.EMAIL_MENU,
                type == WebView.HitTestResult.EMAIL_TYPE);
        menu.setGroupVisible(R.id.GEO_MENU,
                type == WebView.HitTestResult.GEO_TYPE);
        menu.setGroupVisible(R.id.IMAGE_MENU,
                type == WebView.HitTestResult.IMAGE_TYPE
                || type == WebView.HitTestResult.SRC_IMAGE_ANCHOR_TYPE);
        menu.setGroupVisible(R.id.ANCHOR_MENU,
                type == WebView.HitTestResult.SRC_ANCHOR_TYPE
                || type == WebView.HitTestResult.SRC_IMAGE_ANCHOR_TYPE);

        // Setup custom handling depending on the type
        switch (type) {
            case WebView.HitTestResult.PHONE_TYPE:
                menu.setHeaderTitle(Uri.decode(extra));
                menu.findItem(R.id.dial_context_menu_id).setIntent(
                        new Intent(Intent.ACTION_VIEW, Uri
                                .parse(WebView.SCHEME_TEL + extra)));
                Intent addIntent = new Intent(Intent.ACTION_INSERT_OR_EDIT);
                addIntent.putExtra(Insert.PHONE, Uri.decode(extra));
                addIntent.setType(Contacts.People.CONTENT_ITEM_TYPE);
                menu.findItem(R.id.add_contact_context_menu_id).setIntent(
                        addIntent);
                menu.findItem(R.id.copy_phone_context_menu_id).setOnMenuItemClickListener(
                        new Copy(extra));
                break;

            case WebView.HitTestResult.EMAIL_TYPE:
                menu.setHeaderTitle(extra);
                menu.findItem(R.id.email_context_menu_id).setIntent(
                        new Intent(Intent.ACTION_VIEW, Uri
                                .parse(WebView.SCHEME_MAILTO + extra)));
                menu.findItem(R.id.copy_mail_context_menu_id).setOnMenuItemClickListener(
                        new Copy(extra));
                break;

            case WebView.HitTestResult.GEO_TYPE:
                menu.setHeaderTitle(extra);
                menu.findItem(R.id.map_context_menu_id).setIntent(
                        new Intent(Intent.ACTION_VIEW, Uri
                                .parse(WebView.SCHEME_GEO
                                        + URLEncoder.encode(extra))));
                menu.findItem(R.id.copy_geo_context_menu_id).setOnMenuItemClickListener(
                        new Copy(extra));
                break;

            case WebView.HitTestResult.SRC_ANCHOR_TYPE:
            case WebView.HitTestResult.SRC_IMAGE_ANCHOR_TYPE:
                TextView titleView = (TextView) LayoutInflater.from(this)
                        .inflate(android.R.layout.browser_link_context_header,
                        null);
                titleView.setText(extra);
                menu.setHeaderView(titleView);
                // decide whether to show the open link in new tab option
                menu.findItem(R.id.open_newtab_context_menu_id).setVisible(
                        mTabControl.getTabCount() < TabControl.MAX_TABS);
                PackageManager pm = getPackageManager();
                Intent send = new Intent(Intent.ACTION_SEND);
                send.setType("text/plain");
                ResolveInfo ri = pm.resolveActivity(send, PackageManager.MATCH_DEFAULT_ONLY);
                menu.findItem(R.id.share_link_context_menu_id).setVisible(ri != null);
                if (type == WebView.HitTestResult.SRC_ANCHOR_TYPE) {
                    break;
                }
                // otherwise fall through to handle image part
            case WebView.HitTestResult.IMAGE_TYPE:
                if (type == WebView.HitTestResult.IMAGE_TYPE) {
                    menu.setHeaderTitle(extra);
                }
                menu.findItem(R.id.view_image_context_menu_id).setIntent(
                        new Intent(Intent.ACTION_VIEW, Uri.parse(extra)));
                menu.findItem(R.id.download_context_menu_id).
                        setOnMenuItemClickListener(new Download(extra));
                break;

            default:
                Log.w(LOGTAG, "We should not get here.");
                break;
        }
    }

    // Attach the given tab to the content view.
    private void attachTabToContentView(TabControl.Tab t) {
        // Attach the container that contains the main WebView and any other UI
        // associated with the tab.
        mContentView.addView(t.getContainer(), COVER_SCREEN_PARAMS);

        if (mShouldShowErrorConsole) {
            ErrorConsoleView errorConsole = mTabControl.getCurrentErrorConsole(true);
            if (errorConsole.numberOfErrors() == 0) {
                errorConsole.showConsole(ErrorConsoleView.SHOW_NONE);
            } else {
                errorConsole.showConsole(ErrorConsoleView.SHOW_MINIMIZED);
            }

            mErrorConsoleContainer.addView(errorConsole,
                    new LinearLayout.LayoutParams(ViewGroup.LayoutParams.FILL_PARENT,
                                                  ViewGroup.LayoutParams.WRAP_CONTENT));
        }

        // Attach the sub window if necessary
        attachSubWindow(t);
        // Request focus on the top window.
        t.getTopWindow().requestFocus();
    }

    // Attach a sub window to the main WebView of the given tab.
    private void attachSubWindow(TabControl.Tab t) {
        // If a sub window exists, attach it to the content view.
        final WebView subView = t.getSubWebView();
        if (subView != null) {
            final View container = t.getSubWebViewContainer();
            mContentView.addView(container, COVER_SCREEN_PARAMS);
            subView.requestFocus();
        }
    }

    // Remove the given tab from the content view.
    private void removeTabFromContentView(TabControl.Tab t) {
        // Remove the container that contains the main WebView.
        mContentView.removeView(t.getContainer());

        if (mTabControl.getCurrentErrorConsole(false) != null) {
            mErrorConsoleContainer.removeView(mTabControl.getCurrentErrorConsole(false));
        }

        // Remove the sub window if it exists.
        if (t.getSubWebView() != null) {
            mContentView.removeView(t.getSubWebViewContainer());
        }
    }

    // Remove the sub window if it exists. Also called by TabControl when the
    // user clicks the 'X' to dismiss a sub window.
    /* package */ void dismissSubWindow(TabControl.Tab t) {
        final WebView mainView = t.getWebView();
        if (t.getSubWebView() != null) {
            // Remove the container view and request focus on the main WebView.
            mContentView.removeView(t.getSubWebViewContainer());
            mainView.requestFocus();
            // Tell the TabControl to dismiss the subwindow. This will destroy
            // the WebView.
            mTabControl.dismissSubWindow(t);
        }
    }

    // A wrapper function of {@link #openTabAndShow(UrlData, boolean, String)}
    // that accepts url as string.
    private TabControl.Tab openTabAndShow(String url, boolean closeOnExit,
            String appId) {
        return openTabAndShow(new UrlData(url), closeOnExit, appId);
    }

    // This method does a ton of stuff. It will attempt to create a new tab
    // if we haven't reached MAX_TABS. Otherwise it uses the current tab. If
    // url isn't null, it will load the given url.
    /* package */ TabControl.Tab openTabAndShow(UrlData urlData,
            boolean closeOnExit, String appId) {
        final boolean newTab = mTabControl.getTabCount() != TabControl.MAX_TABS;
        final TabControl.Tab currentTab = mTabControl.getCurrentTab();
        if (newTab) {
            final TabControl.Tab tab = mTabControl.createNewTab(
                    closeOnExit, appId, urlData.mUrl);
            WebView webview = tab.getWebView();
            if (CUSTOM_BROWSER_BAR) {
                mTitleBar.addTab(webview, true);
            }
            removeTabFromContentView(currentTab);
            attachTabToContentView(tab);
            // We must set the new tab as the current tab to reflect the old
            // animation behavior.
            mTabControl.setCurrentTab(tab);
            if (!urlData.isEmpty()) {
                urlData.loadIn(webview);
            }
            return tab;
        } else {
            // Get rid of the subwindow if it exists
            dismissSubWindow(currentTab);
            if (!urlData.isEmpty()) {
                // Load the given url.
                urlData.loadIn(currentTab.getWebView());
            }
        }
        return currentTab;
    }

    private TabControl.Tab openTab(String url) {
        if (mSettings.openInBackground()) {
            TabControl.Tab t = mTabControl.createNewTab();
            if (t != null) {
                WebView view = t.getWebView();
                if (CUSTOM_BROWSER_BAR) {
                    mTitleBar.addTab(view, false);
                }
                view.loadUrl(url);
            }
            return t;
        } else {
            return openTabAndShow(url, false, null);
        }
    }

    private class Copy implements OnMenuItemClickListener {
        private CharSequence mText;

        public boolean onMenuItemClick(MenuItem item) {
            copy(mText);
            return true;
        }

        public Copy(CharSequence toCopy) {
            mText = toCopy;
        }
    }

    private class Download implements OnMenuItemClickListener {
        private String mText;

        public boolean onMenuItemClick(MenuItem item) {
            onDownloadStartNoStream(mText, null, null, null, -1);
            return true;
        }

        public Download(String toDownload) {
            mText = toDownload;
        }
    }

    private void copy(CharSequence text) {
        try {
            IClipboard clip = IClipboard.Stub.asInterface(ServiceManager.getService("clipboard"));
            if (clip != null) {
                clip.setClipboardText(text);
            }
        } catch (android.os.RemoteException e) {
            Log.e(LOGTAG, "Copy failed", e);
        }
    }

    /**
     * Resets the browser title-view to whatever it must be (for example, if we
     * load a page from history).
     */
    private void resetTitle() {
        resetLockIcon();
        resetTitleIconAndProgress();
    }

    /**
     * Resets the browser title-view to whatever it must be
     * (for example, if we had a loading error)
     * When we have a new page, we call resetTitle, when we
     * have to reset the titlebar to whatever it used to be
     * (for example, if the user chose to stop loading), we
     * call resetTitleAndRevertLockIcon.
     */
    /* package */ void resetTitleAndRevertLockIcon() {
        revertLockIcon();
        resetTitleIconAndProgress();
    }

    /**
     * Reset the title, favicon, and progress.
     */
    private void resetTitleIconAndProgress() {
        WebView current = mTabControl.getCurrentWebView();
        if (current == null) {
            return;
        }
        resetTitleAndIcon(current);
        int progress = current.getProgress();
        mWebChromeClient.onProgressChanged(current, progress);
    }

    // Reset the title and the icon based on the given item.
    private void resetTitleAndIcon(WebView view) {
        WebHistoryItem item = view.copyBackForwardList().getCurrentItem();
        if (item != null) {
            setUrlTitle(item.getUrl(), item.getTitle(), view);
            setFavicon(item.getFavicon());
        } else {
            setUrlTitle(null, null, view);
            setFavicon(null);
        }
    }

    /**
     * Sets a title composed of the URL and the title string.
     * @param url The URL of the site being loaded.
     * @param title The title of the site being loaded.
     */
    private void setUrlTitle(String url, String title, WebView view) {
        mUrl = url;
        mTitle = title;

        if (CUSTOM_BROWSER_BAR) {
            mTitleBar.setTitleAndUrl(title, url, view);
        } else {
            setTitle(buildUrlTitle(url, title));
        }
    }

    /**
     * Builds and returns the page title, which is some
     * combination of the page URL and title.
     * @param url The URL of the site being loaded.
     * @param title The title of the site being loaded.
     * @return The page title.
     */
    private String buildUrlTitle(String url, String title) {
        String urlTitle = "";

        if (url != null) {
            String titleUrl = buildTitleUrl(url);

            if (title != null && 0 < title.length()) {
                if (titleUrl != null && 0 < titleUrl.length()) {
                    urlTitle = titleUrl + ": " + title;
                } else {
                    urlTitle = title;
                }
            } else {
                if (titleUrl != null) {
                    urlTitle = titleUrl;
                }
            }
        }

        return urlTitle;
    }

    /**
     * @param url The URL to build a title version of the URL from.
     * @return The title version of the URL or null if fails.
     * The title version of the URL can be either the URL hostname,
     * or the hostname with an "https://" prefix (for secure URLs),
     * or an empty string if, for example, the URL in question is a
     * file:// URL with no hostname.
     */
    /* package */ static String buildTitleUrl(String url) {
        String titleUrl = null;

        if (url != null) {
            try {
                // parse the url string
                URL urlObj = new URL(url);
                if (urlObj != null) {
                    titleUrl = "";

                    String protocol = urlObj.getProtocol();
                    String host = urlObj.getHost();

                    if (host != null && 0 < host.length()) {
                        titleUrl = host;
                        if (protocol != null) {
                            // if a secure site, add an "https://" prefix!
                            if (protocol.equalsIgnoreCase("https")) {
                                titleUrl = protocol + "://" + host;
                            }
                        }
                    }
                }
            } catch (MalformedURLException e) {}
        }

        return titleUrl;
    }

    // Set the favicon in the title bar.
    private void setFavicon(Bitmap icon) {
        if (CUSTOM_BROWSER_BAR) {
            Drawable[] array = new Drawable[3];
            array[0] = new PaintDrawable(Color.BLACK);
            PaintDrawable p = new PaintDrawable(Color.WHITE);
            array[1] = p;
            if (icon == null) {
                array[2] = mGenericFavicon;
            } else {
                array[2] = new BitmapDrawable(icon);
            }
            LayerDrawable d = new LayerDrawable(array);
            d.setLayerInset(1, 1, 1, 1, 1);
            d.setLayerInset(2, 2, 2, 2, 2);
            mTitleBar.setFavicon(d, getTopWindow());
        } else {
            Drawable[] array = new Drawable[2];
            PaintDrawable p = new PaintDrawable(Color.WHITE);
            p.setCornerRadius(3f);
            array[0] = p;
            if (icon == null) {
                array[1] = mGenericFavicon;
            } else {
                array[1] = new BitmapDrawable(icon);
            }
            LayerDrawable d = new LayerDrawable(array);
            d.setLayerInset(1, 2, 2, 2, 2);
            getWindow().setFeatureDrawable(Window.FEATURE_LEFT_ICON, d);
        }
    }

    /**
     * Saves the current lock-icon state before resetting
     * the lock icon. If we have an error, we may need to
     * roll back to the previous state.
     */
    private void saveLockIcon() {
        mPrevLockType = mLockIconType;
    }

    /**
     * Reverts the lock-icon state to the last saved state,
     * for example, if we had an error, and need to cancel
     * the load.
     */
    private void revertLockIcon() {
        mLockIconType = mPrevLockType;

        if (LOGV_ENABLED) {
            Log.v(LOGTAG, "BrowserActivity.revertLockIcon:" +
                  " revert lock icon to " + mLockIconType);
        }

        updateLockIconImage(mLockIconType);
    }

    /**
     * Close the tab after removing its associated title bar.
     */
    private void closeTab(TabControl.Tab t) {
        if (CUSTOM_BROWSER_BAR) {
            mTitleBar.removeTab(mTabControl.getTabIndex(t));
        }
        mTabControl.removeTab(t);
    }

    private void goBackOnePageOrQuit() {
        TabControl.Tab current = mTabControl.getCurrentTab();
        if (current == null) {
            /*
             * Instead of finishing the activity, simply push this to the back
             * of the stack and let ActivityManager to choose the foreground
             * activity. As BrowserActivity is singleTask, it will be always the
             * root of the task. So we can use either true or false for
             * moveTaskToBack().
             */
            moveTaskToBack(true);
        }
        WebView w = current.getWebView();
        if (w.canGoBack()) {
            w.goBack();
        } else {
            // Check to see if we are closing a window that was created by
            // another window. If so, we switch back to that window.
            TabControl.Tab parent = current.getParentTab();
            if (parent != null) {
                switchToTab(mTabControl.getTabIndex(parent));
                // Now we close the other tab
                closeTab(current);
            } else {
                if (current.closeOnExit()) {
                    if (mTabControl.getTabCount() == 1) {
                        finish();
                        return;
                    }
<<<<<<< HEAD
                    // call pauseWebViewTimers() now, we won't be able to call
                    // it in onPause() as the WebView won't be valid.
                    pauseWebViewTimers();
=======
                    // call pauseWebView() now, we won't be able to call it in
                    // onPause() as the WebView won't be valid. Temporarily
                    // change mActivityInPause to be true as pauseWebView() will
                    // do nothing if mActivityInPause is false.
                    boolean savedState = mActivityInPause;
                    if (savedState) {
                        Log.e(LOGTAG, "BrowserActivity is already paused " +
                                "while handing goBackOnePageOrQuit.");
                    }
                    mActivityInPause = true;
                    pauseWebView();
                    mActivityInPause = savedState;
>>>>>>> 918e1d78
                    removeTabFromContentView(current);
                    mTabControl.removeTab(current);
                }
                /*
                 * Instead of finishing the activity, simply push this to the back
                 * of the stack and let ActivityManager to choose the foreground
                 * activity. As BrowserActivity is singleTask, it will be always the
                 * root of the task. So we can use either true or false for
                 * moveTaskToBack().
                 */
                moveTaskToBack(true);
            }
        }
    }

    public KeyTracker.State onKeyTracker(int keyCode,
                                         KeyEvent event,
                                         KeyTracker.Stage stage,
                                         int duration) {
        // if onKeyTracker() is called after activity onStop()
        // because of accumulated key events,
        // we should ignore it as browser is not active any more.
        WebView topWindow = getTopWindow();
        if (topWindow == null && mCustomView == null)
            return KeyTracker.State.NOT_TRACKING;

        if (keyCode == KeyEvent.KEYCODE_BACK) {
            // Check if a custom view is currently showing and, if it is, hide it.
            if (mCustomView != null) {
                mWebChromeClient.onHideCustomView();
                return KeyTracker.State.DONE_TRACKING;
            }
            if (stage == KeyTracker.Stage.LONG_REPEAT) {
                bookmarksOrHistoryPicker(true, false);
                return KeyTracker.State.DONE_TRACKING;
            } else if (stage == KeyTracker.Stage.UP) {
                // FIXME: Currently, we do not have a notion of the
                // history picker for the subwindow, but maybe we
                // should?
                WebView subwindow = mTabControl.getCurrentSubWindow();
                if (subwindow != null) {
                    if (subwindow.canGoBack()) {
                        subwindow.goBack();
                    } else {
                        dismissSubWindow(mTabControl.getCurrentTab());
                    }
                } else {
                    goBackOnePageOrQuit();
                }
                return KeyTracker.State.DONE_TRACKING;
            }
            return KeyTracker.State.KEEP_TRACKING;
        }
        return KeyTracker.State.NOT_TRACKING;
    }

    @Override public boolean onKeyDown(int keyCode, KeyEvent event) {
        if (keyCode == KeyEvent.KEYCODE_MENU) {
            mMenuIsDown = true;
        } else if (mMenuIsDown) {
            // The default key mode is DEFAULT_KEYS_SEARCH_LOCAL. As the MENU is
            // still down, we don't want to trigger the search. Pretend to
            // consume the key and do nothing.
            return true;
        }
        boolean handled =  mKeyTracker.doKeyDown(keyCode, event);
        if (!handled) {
            switch (keyCode) {
                case KeyEvent.KEYCODE_SPACE:
                    if (event.isShiftPressed()) {
                        getTopWindow().pageUp(false);
                    } else {
                        getTopWindow().pageDown(false);
                    }
                    handled = true;
                    break;

                default:
                    break;
            }
        }
        return handled || super.onKeyDown(keyCode, event);
    }

    @Override public boolean onKeyUp(int keyCode, KeyEvent event) {
        if (keyCode == KeyEvent.KEYCODE_MENU) {
            mMenuIsDown = false;
        }
        return mKeyTracker.doKeyUp(keyCode, event) || super.onKeyUp(keyCode, event);
    }

    private void stopLoading() {
        resetTitleAndRevertLockIcon();
        WebView w = getTopWindow();
        w.stopLoading();
        mWebViewClient.onPageFinished(w, w.getUrl());

        cancelStopToast();
        mStopToast = Toast
                .makeText(this, R.string.stopping, Toast.LENGTH_SHORT);
        mStopToast.show();
    }

    private void cancelStopToast() {
        if (mStopToast != null) {
            mStopToast.cancel();
            mStopToast = null;
        }
    }

    // called by a non-UI thread to post the message
    public void postMessage(int what, int arg1, int arg2, Object obj) {
        mHandler.sendMessage(mHandler.obtainMessage(what, arg1, arg2, obj));
    }

    // public message ids
    public final static int LOAD_URL                = 1001;
    public final static int STOP_LOAD               = 1002;

    // Message Ids
    private static final int FOCUS_NODE_HREF         = 102;
    private static final int CANCEL_CREDS_REQUEST    = 103;
    private static final int RELEASE_WAKELOCK        = 107;

    // Private handler for handling javascript and saving passwords
    private Handler mHandler = new Handler() {

        public void handleMessage(Message msg) {
            switch (msg.what) {
                case FOCUS_NODE_HREF:
                    String url = (String) msg.getData().get("url");
                    if (url == null || url.length() == 0) {
                        break;
                    }
                    HashMap focusNodeMap = (HashMap) msg.obj;
                    WebView view = (WebView) focusNodeMap.get("webview");
                    // Only apply the action if the top window did not change.
                    if (getTopWindow() != view) {
                        break;
                    }
                    switch (msg.arg1) {
                        case R.id.open_context_menu_id:
                        case R.id.view_image_context_menu_id:
                            loadURL(getTopWindow(), url);
                            break;
                        case R.id.open_newtab_context_menu_id:
                            final TabControl.Tab parent = mTabControl
                                    .getCurrentTab();
                            final TabControl.Tab newTab = openTab(url);
                            if (newTab != parent) {
                                parent.addChildTab(newTab);
                            }
                            break;
                        case R.id.bookmark_context_menu_id:
                            Intent intent = new Intent(BrowserActivity.this,
                                    AddBookmarkPage.class);
                            intent.putExtra("url", url);
                            startActivity(intent);
                            break;
                        case R.id.share_link_context_menu_id:
                            Browser.sendString(BrowserActivity.this, url);
                            break;
                        case R.id.copy_link_context_menu_id:
                            copy(url);
                            break;
                        case R.id.save_link_context_menu_id:
                        case R.id.download_context_menu_id:
                            onDownloadStartNoStream(url, null, null, null, -1);
                            break;
                    }
                    break;

                case LOAD_URL:
                    loadURL(getTopWindow(), (String) msg.obj);
                    break;

                case STOP_LOAD:
                    stopLoading();
                    break;

                case CANCEL_CREDS_REQUEST:
                    resumeAfterCredentials();
                    break;

                case RELEASE_WAKELOCK:
                    if (mWakeLock.isHeld()) {
                        mWakeLock.release();
                    }
                    break;
            }
        }
    };

    private void updateScreenshot(WebView view) {
        // If this is a bookmarked site, add a screenshot to the database.
        // FIXME: When should we update?  Every time?
        // FIXME: Would like to make sure there is actually something to
        // draw, but the API for that (WebViewCore.pictureReady()) is not
        // currently accessible here.
        ContentResolver cr = getContentResolver();
        final Cursor c = BrowserBookmarksAdapter.queryBookmarksForUrl(
                cr, view.getOriginalUrl(), view.getUrl(), false);
        if (c != null) {
            boolean succeed = c.moveToFirst();
            ContentValues values = null;
            while (succeed) {
                if (values == null) {
                    final ByteArrayOutputStream os
                            = new ByteArrayOutputStream();
                    Picture thumbnail = view.capturePicture();
                    // Keep width and height in sync with BrowserBookmarksPage
                    // and bookmark_thumb
                    Bitmap bm = Bitmap.createBitmap(100, 80,
                            Bitmap.Config.ARGB_4444);
                    Canvas canvas = new Canvas(bm);
                    // May need to tweak these values to determine what is the
                    // best scale factor
                    canvas.scale(.5f, .5f);
                    thumbnail.draw(canvas);
                    bm.compress(Bitmap.CompressFormat.PNG, 100, os);
                    values = new ContentValues();
                    values.put(Browser.BookmarkColumns.THUMBNAIL,
                            os.toByteArray());
                }
                cr.update(ContentUris.withAppendedId(Browser.BOOKMARKS_URI,
                        c.getInt(0)), values, null, null);
                succeed = c.moveToNext();
            }
            c.close();
        }
    }

    // -------------------------------------------------------------------------
    // WebViewClient implementation.
    //-------------------------------------------------------------------------

    // Use in overrideUrlLoading
    /* package */ final static String SCHEME_WTAI = "wtai://wp/";
    /* package */ final static String SCHEME_WTAI_MC = "wtai://wp/mc;";
    /* package */ final static String SCHEME_WTAI_SD = "wtai://wp/sd;";
    /* package */ final static String SCHEME_WTAI_AP = "wtai://wp/ap;";

    /* package */ WebViewClient getWebViewClient() {
        return mWebViewClient;
    }

    private void updateIcon(WebView view, Bitmap icon) {
        if (icon != null) {
            BrowserBookmarksAdapter.updateBookmarkFavicon(mResolver,
                    view, icon);
        }
        setFavicon(icon);
    }

    private final WebViewClient mWebViewClient = new WebViewClient() {
        @Override
        public void onPageStarted(WebView view, String url, Bitmap favicon) {
            resetLockIcon(url);
            setUrlTitle(url, null, view);

            ErrorConsoleView errorConsole = mTabControl.getCurrentErrorConsole(false);
            if (errorConsole != null) {
                errorConsole.clearErrorMessages();
                if (mShouldShowErrorConsole) {
                    errorConsole.showConsole(ErrorConsoleView.SHOW_NONE);
                }
            }

            // Call updateIcon instead of setFavicon so the bookmark
            // database can be updated.
            updateIcon(view, favicon);

            if (mSettings.isTracing()) {
                String host;
                try {
                    WebAddress uri = new WebAddress(url);
                    host = uri.mHost;
                } catch (android.net.ParseException ex) {
                    host = "browser";
                }
                host = host.replace('.', '_');
                host += ".trace";
                mInTrace = true;
                Debug.startMethodTracing(host, 20 * 1024 * 1024);
            }

            // Performance probe
            if (false) {
                mStart = SystemClock.uptimeMillis();
                mProcessStart = Process.getElapsedCpuTime();
                long[] sysCpu = new long[7];
                if (Process.readProcFile("/proc/stat", SYSTEM_CPU_FORMAT, null,
                        sysCpu, null)) {
                    mUserStart = sysCpu[0] + sysCpu[1];
                    mSystemStart = sysCpu[2];
                    mIdleStart = sysCpu[3];
                    mIrqStart = sysCpu[4] + sysCpu[5] + sysCpu[6];
                }
                mUiStart = SystemClock.currentThreadTimeMillis();
            }

            if (!mPageStarted) {
                mPageStarted = true;
                // if onResume() has been called, resumeWebViewTimers() does
                // nothing.
                resumeWebViewTimers();
            }

            // reset sync timer to avoid sync starts during loading a page
            CookieSyncManager.getInstance().resetSync();

            mInLoad = true;
            updateInLoadMenuItems();
            if (!mIsNetworkUp) {
                if ( mAlertDialog == null) {
                    mAlertDialog = new AlertDialog.Builder(BrowserActivity.this)
                        .setTitle(R.string.loadSuspendedTitle)
                        .setMessage(R.string.loadSuspended)
                        .setPositiveButton(R.string.ok, null)
                        .show();
                }
                if (view != null) {
                    view.setNetworkAvailable(false);
                }
            }
        }

        @Override
        public void onPageFinished(WebView view, String url) {
            // Reset the title and icon in case we stopped a provisional
            // load.
            resetTitleAndIcon(view);

            // Update the lock icon image only once we are done loading
            updateLockIconImage(mLockIconType);
            updateScreenshot(view);

            // Performance probe
            if (false) {
                long[] sysCpu = new long[7];
                if (Process.readProcFile("/proc/stat", SYSTEM_CPU_FORMAT, null,
                        sysCpu, null)) {
                    String uiInfo = "UI thread used "
                            + (SystemClock.currentThreadTimeMillis() - mUiStart)
                            + " ms";
                    if (LOGD_ENABLED) {
                        Log.d(LOGTAG, uiInfo);
                    }
                    //The string that gets written to the log
                    String performanceString = "It took total "
                            + (SystemClock.uptimeMillis() - mStart)
                            + " ms clock time to load the page."
                            + "\nbrowser process used "
                            + (Process.getElapsedCpuTime() - mProcessStart)
                            + " ms, user processes used "
                            + (sysCpu[0] + sysCpu[1] - mUserStart) * 10
                            + " ms, kernel used "
                            + (sysCpu[2] - mSystemStart) * 10
                            + " ms, idle took " + (sysCpu[3] - mIdleStart) * 10
                            + " ms and irq took "
                            + (sysCpu[4] + sysCpu[5] + sysCpu[6] - mIrqStart)
                            * 10 + " ms, " + uiInfo;
                    if (LOGD_ENABLED) {
                        Log.d(LOGTAG, performanceString + "\nWebpage: " + url);
                    }
                    if (url != null) {
                        // strip the url to maintain consistency
                        String newUrl = new String(url);
                        if (newUrl.startsWith("http://www.")) {
                            newUrl = newUrl.substring(11);
                        } else if (newUrl.startsWith("http://")) {
                            newUrl = newUrl.substring(7);
                        } else if (newUrl.startsWith("https://www.")) {
                            newUrl = newUrl.substring(12);
                        } else if (newUrl.startsWith("https://")) {
                            newUrl = newUrl.substring(8);
                        }
                        if (LOGD_ENABLED) {
                            Log.d(LOGTAG, newUrl + " loaded");
                        }
                        /*
                        if (sWhiteList.contains(newUrl)) {
                            // The string that gets pushed to the statistcs
                            // service
                            performanceString = performanceString
                                    + "\nWebpage: "
                                    + newUrl
                                    + "\nCarrier: "
                                    + android.os.SystemProperties
                                            .get("gsm.sim.operator.alpha");
                            if (mWebView != null
                                    && mWebView.getContext() != null
                                    && mWebView.getContext().getSystemService(
                                    Context.CONNECTIVITY_SERVICE) != null) {
                                ConnectivityManager cManager =
                                        (ConnectivityManager) mWebView
                                        .getContext().getSystemService(
                                        Context.CONNECTIVITY_SERVICE);
                                NetworkInfo nInfo = cManager
                                        .getActiveNetworkInfo();
                                if (nInfo != null) {
                                    performanceString = performanceString
                                            + "\nNetwork Type: "
                                            + nInfo.getType().toString();
                                }
                            }
                            Checkin.logEvent(mResolver,
                                    Checkin.Events.Tag.WEBPAGE_LOAD,
                                    performanceString);
                            Log.w(LOGTAG, "pushed to the statistics service");
                        }
                        */
                    }
                }
             }

            if (mInTrace) {
                mInTrace = false;
                Debug.stopMethodTracing();
            }

            if (mPageStarted) {
                mPageStarted = false;
                // pauseWebViewTimers() will do nothing and return false if
                // onPause() is not called yet.
                if (pauseWebViewTimers()) {
                    if (mWakeLock.isHeld()) {
                        mHandler.removeMessages(RELEASE_WAKELOCK);
                        mWakeLock.release();
                    }
                }
            }
        }

        // return true if want to hijack the url to let another app to handle it
        @Override
        public boolean shouldOverrideUrlLoading(WebView view, String url) {
            if (url.startsWith(SCHEME_WTAI)) {
                // wtai://wp/mc;number
                // number=string(phone-number)
                if (url.startsWith(SCHEME_WTAI_MC)) {
                    Intent intent = new Intent(Intent.ACTION_VIEW,
                            Uri.parse(WebView.SCHEME_TEL +
                            url.substring(SCHEME_WTAI_MC.length())));
                    startActivity(intent);
                    return true;
                }
                // wtai://wp/sd;dtmf
                // dtmf=string(dialstring)
                if (url.startsWith(SCHEME_WTAI_SD)) {
                    // TODO
                    // only send when there is active voice connection
                    return false;
                }
                // wtai://wp/ap;number;name
                // number=string(phone-number)
                // name=string
                if (url.startsWith(SCHEME_WTAI_AP)) {
                    // TODO
                    return false;
                }
            }

            // The "about:" schemes are internal to the browser; don't
            // want these to be dispatched to other apps.
            if (url.startsWith("about:")) {
                return false;
            }

            Intent intent;

            // perform generic parsing of the URI to turn it into an Intent.
            try {
                intent = Intent.parseUri(url, Intent.URI_INTENT_SCHEME);
            } catch (URISyntaxException ex) {
                Log.w("Browser", "Bad URI " + url + ": " + ex.getMessage());
                return false;
            }

            // check whether the intent can be resolved. If not, we will see
            // whether we can download it from the Market.
            if (getPackageManager().resolveActivity(intent, 0) == null) {
                String packagename = intent.getPackage();
                if (packagename != null) {
                    intent = new Intent(Intent.ACTION_VIEW, Uri
                            .parse("market://search?q=pname:" + packagename));
                    intent.addCategory(Intent.CATEGORY_BROWSABLE);
                    startActivity(intent);
                    return true;
                } else {
                    return false;
                }
            }

            // sanitize the Intent, ensuring web pages can not bypass browser
            // security (only access to BROWSABLE activities).
            intent.addCategory(Intent.CATEGORY_BROWSABLE);
            intent.setComponent(null);
            try {
                if (startActivityIfNeeded(intent, -1)) {
                    return true;
                }
            } catch (ActivityNotFoundException ex) {
                // ignore the error. If no application can handle the URL,
                // eg about:blank, assume the browser can handle it.
            }

            if (mMenuIsDown) {
                openTab(url);
                closeOptionsMenu();
                return true;
            }

            return false;
        }

        /**
         * Updates the lock icon. This method is called when we discover another
         * resource to be loaded for this page (for example, javascript). While
         * we update the icon type, we do not update the lock icon itself until
         * we are done loading, it is slightly more secure this way.
         */
        @Override
        public void onLoadResource(WebView view, String url) {
            if (url != null && url.length() > 0) {
                // It is only if the page claims to be secure
                // that we may have to update the lock:
                if (mLockIconType == LOCK_ICON_SECURE) {
                    // If NOT a 'safe' url, change the lock to mixed content!
                    if (!(URLUtil.isHttpsUrl(url) || URLUtil.isDataUrl(url) || URLUtil.isAboutUrl(url))) {
                        mLockIconType = LOCK_ICON_MIXED;
                        if (LOGV_ENABLED) {
                            Log.v(LOGTAG, "BrowserActivity.updateLockIcon:" +
                                  " updated lock icon to " + mLockIconType + " due to " + url);
                        }
                    }
                }
            }
        }

        /**
         * Show the dialog, asking the user if they would like to continue after
         * an excessive number of HTTP redirects.
         */
        @Override
        public void onTooManyRedirects(WebView view, final Message cancelMsg,
                final Message continueMsg) {
            new AlertDialog.Builder(BrowserActivity.this)
                .setTitle(R.string.browserFrameRedirect)
                .setMessage(R.string.browserFrame307Post)
                .setPositiveButton(R.string.ok, new DialogInterface.OnClickListener() {
                    public void onClick(DialogInterface dialog, int which) {
                        continueMsg.sendToTarget();
                    }})
                .setNegativeButton(R.string.cancel, new DialogInterface.OnClickListener() {
                    public void onClick(DialogInterface dialog, int which) {
                        cancelMsg.sendToTarget();
                    }})
                .setOnCancelListener(new OnCancelListener() {
                    public void onCancel(DialogInterface dialog) {
                        cancelMsg.sendToTarget();
                    }})
                .show();
        }

        // Container class for the next error dialog that needs to be
        // displayed.
        class ErrorDialog {
            public final int mTitle;
            public final String mDescription;
            public final int mError;
            ErrorDialog(int title, String desc, int error) {
                mTitle = title;
                mDescription = desc;
                mError = error;
            }
        };

        private void processNextError() {
            if (mQueuedErrors == null) {
                return;
            }
            // The first one is currently displayed so just remove it.
            mQueuedErrors.removeFirst();
            if (mQueuedErrors.size() == 0) {
                mQueuedErrors = null;
                return;
            }
            showError(mQueuedErrors.getFirst());
        }

        private DialogInterface.OnDismissListener mDialogListener =
                new DialogInterface.OnDismissListener() {
                    public void onDismiss(DialogInterface d) {
                        processNextError();
                    }
                };
        private LinkedList<ErrorDialog> mQueuedErrors;

        private void queueError(int err, String desc) {
            if (mQueuedErrors == null) {
                mQueuedErrors = new LinkedList<ErrorDialog>();
            }
            for (ErrorDialog d : mQueuedErrors) {
                if (d.mError == err) {
                    // Already saw a similar error, ignore the new one.
                    return;
                }
            }
            ErrorDialog errDialog = new ErrorDialog(
                    err == EventHandler.FILE_NOT_FOUND_ERROR ?
                    R.string.browserFrameFileErrorLabel :
                    R.string.browserFrameNetworkErrorLabel,
                    desc, err);
            mQueuedErrors.addLast(errDialog);

            // Show the dialog now if the queue was empty.
            if (mQueuedErrors.size() == 1) {
                showError(errDialog);
            }
        }

        private void showError(ErrorDialog errDialog) {
            AlertDialog d = new AlertDialog.Builder(BrowserActivity.this)
                    .setTitle(errDialog.mTitle)
                    .setMessage(errDialog.mDescription)
                    .setPositiveButton(R.string.ok, null)
                    .create();
            d.setOnDismissListener(mDialogListener);
            d.show();
        }

        /**
         * Show a dialog informing the user of the network error reported by
         * WebCore.
         */
        @Override
        public void onReceivedError(WebView view, int errorCode,
                String description, String failingUrl) {
            if (errorCode != EventHandler.ERROR_LOOKUP &&
                    errorCode != EventHandler.ERROR_CONNECT &&
                    errorCode != EventHandler.ERROR_BAD_URL &&
                    errorCode != EventHandler.ERROR_UNSUPPORTED_SCHEME &&
                    errorCode != EventHandler.FILE_ERROR) {
                queueError(errorCode, description);
            }
            Log.e(LOGTAG, "onReceivedError " + errorCode + " " + failingUrl
                    + " " + description);

            // We need to reset the title after an error.
            resetTitleAndRevertLockIcon();
        }

        /**
         * Check with the user if it is ok to resend POST data as the page they
         * are trying to navigate to is the result of a POST.
         */
        @Override
        public void onFormResubmission(WebView view, final Message dontResend,
                                       final Message resend) {
            new AlertDialog.Builder(BrowserActivity.this)
                .setTitle(R.string.browserFrameFormResubmitLabel)
                .setMessage(R.string.browserFrameFormResubmitMessage)
                .setPositiveButton(R.string.ok, new DialogInterface.OnClickListener() {
                    public void onClick(DialogInterface dialog, int which) {
                        resend.sendToTarget();
                    }})
                .setNegativeButton(R.string.cancel, new DialogInterface.OnClickListener() {
                    public void onClick(DialogInterface dialog, int which) {
                        dontResend.sendToTarget();
                    }})
                .setOnCancelListener(new OnCancelListener() {
                    public void onCancel(DialogInterface dialog) {
                        dontResend.sendToTarget();
                    }})
                .show();
        }

        /**
         * Insert the url into the visited history database.
         * @param url The url to be inserted.
         * @param isReload True if this url is being reloaded.
         * FIXME: Not sure what to do when reloading the page.
         */
        @Override
        public void doUpdateVisitedHistory(WebView view, String url,
                boolean isReload) {
            if (url.regionMatches(true, 0, "about:", 0, 6)) {
                return;
            }
            Browser.updateVisitedHistory(mResolver, url, true);
            WebIconDatabase.getInstance().retainIconForPageUrl(url);
        }

        /**
         * Displays SSL error(s) dialog to the user.
         */
        @Override
        public void onReceivedSslError(
            final WebView view, final SslErrorHandler handler, final SslError error) {

            if (mSettings.showSecurityWarnings()) {
                final LayoutInflater factory =
                    LayoutInflater.from(BrowserActivity.this);
                final View warningsView =
                    factory.inflate(R.layout.ssl_warnings, null);
                final LinearLayout placeholder =
                    (LinearLayout)warningsView.findViewById(R.id.placeholder);

                if (error.hasError(SslError.SSL_UNTRUSTED)) {
                    LinearLayout ll = (LinearLayout)factory
                        .inflate(R.layout.ssl_warning, null);
                    ((TextView)ll.findViewById(R.id.warning))
                        .setText(R.string.ssl_untrusted);
                    placeholder.addView(ll);
                }

                if (error.hasError(SslError.SSL_IDMISMATCH)) {
                    LinearLayout ll = (LinearLayout)factory
                        .inflate(R.layout.ssl_warning, null);
                    ((TextView)ll.findViewById(R.id.warning))
                        .setText(R.string.ssl_mismatch);
                    placeholder.addView(ll);
                }

                if (error.hasError(SslError.SSL_EXPIRED)) {
                    LinearLayout ll = (LinearLayout)factory
                        .inflate(R.layout.ssl_warning, null);
                    ((TextView)ll.findViewById(R.id.warning))
                        .setText(R.string.ssl_expired);
                    placeholder.addView(ll);
                }

                if (error.hasError(SslError.SSL_NOTYETVALID)) {
                    LinearLayout ll = (LinearLayout)factory
                        .inflate(R.layout.ssl_warning, null);
                    ((TextView)ll.findViewById(R.id.warning))
                        .setText(R.string.ssl_not_yet_valid);
                    placeholder.addView(ll);
                }

                new AlertDialog.Builder(BrowserActivity.this)
                    .setTitle(R.string.security_warning)
                    .setIcon(android.R.drawable.ic_dialog_alert)
                    .setView(warningsView)
                    .setPositiveButton(R.string.ssl_continue,
                            new DialogInterface.OnClickListener() {
                                public void onClick(DialogInterface dialog, int whichButton) {
                                    handler.proceed();
                                }
                            })
                    .setNeutralButton(R.string.view_certificate,
                            new DialogInterface.OnClickListener() {
                                public void onClick(DialogInterface dialog, int whichButton) {
                                    showSSLCertificateOnError(view, handler, error);
                                }
                            })
                    .setNegativeButton(R.string.cancel,
                            new DialogInterface.OnClickListener() {
                                public void onClick(DialogInterface dialog, int whichButton) {
                                    handler.cancel();
                                    BrowserActivity.this.resetTitleAndRevertLockIcon();
                                }
                            })
                    .setOnCancelListener(
                            new DialogInterface.OnCancelListener() {
                                public void onCancel(DialogInterface dialog) {
                                    handler.cancel();
                                    BrowserActivity.this.resetTitleAndRevertLockIcon();
                                }
                            })
                    .show();
            } else {
                handler.proceed();
            }
        }

        /**
         * Handles an HTTP authentication request.
         *
         * @param handler The authentication handler
         * @param host The host
         * @param realm The realm
         */
        @Override
        public void onReceivedHttpAuthRequest(WebView view,
                final HttpAuthHandler handler, final String host, final String realm) {
            String username = null;
            String password = null;

            boolean reuseHttpAuthUsernamePassword =
                handler.useHttpAuthUsernamePassword();

            if (reuseHttpAuthUsernamePassword &&
                    (mTabControl.getCurrentWebView() != null)) {
                String[] credentials =
                        mTabControl.getCurrentWebView()
                                .getHttpAuthUsernamePassword(host, realm);
                if (credentials != null && credentials.length == 2) {
                    username = credentials[0];
                    password = credentials[1];
                }
            }

            if (username != null && password != null) {
                handler.proceed(username, password);
            } else {
                showHttpAuthentication(handler, host, realm, null, null, null, 0);
            }
        }

        @Override
        public boolean shouldOverrideKeyEvent(WebView view, KeyEvent event) {
            if (mMenuIsDown) {
                // only check shortcut key when MENU is held
                return getWindow().isShortcutKey(event.getKeyCode(), event);
            } else {
                return false;
            }
        }

        @Override
        public void onUnhandledKeyEvent(WebView view, KeyEvent event) {
            if (view != mTabControl.getCurrentTopWebView()) {
                return;
            }
            if (event.isDown()) {
                BrowserActivity.this.onKeyDown(event.getKeyCode(), event);
            } else {
                BrowserActivity.this.onKeyUp(event.getKeyCode(), event);
            }
        }
    };

    //--------------------------------------------------------------------------
    // WebChromeClient implementation
    //--------------------------------------------------------------------------

    /* package */ WebChromeClient getWebChromeClient() {
        return mWebChromeClient;
    }

    private final WebChromeClient mWebChromeClient = new WebChromeClient() {
        // Helper method to create a new tab or sub window.
        private void createWindow(final boolean dialog, final Message msg) {
            if (dialog) {
                mTabControl.createSubWindow();
                final TabControl.Tab t = mTabControl.getCurrentTab();
                attachSubWindow(t);
                WebView.WebViewTransport transport =
                        (WebView.WebViewTransport) msg.obj;
                transport.setWebView(t.getSubWebView());
                msg.sendToTarget();
            } else {
                final TabControl.Tab parent = mTabControl.getCurrentTab();
                final TabControl.Tab newTab
                        = openTabAndShow(EMPTY_URL_DATA, false, null);
                if (newTab != parent) {
                    parent.addChildTab(newTab);
                }
                WebView.WebViewTransport transport =
                        (WebView.WebViewTransport) msg.obj;
                transport.setWebView(mTabControl.getCurrentWebView());
                msg.sendToTarget();
            }
        }

        @Override
        public void onChangeViewingMode(boolean toZoomedOut) {
            if (!CUSTOM_BROWSER_BAR) {
                return;
            }
            if (toZoomedOut) {
                // FIXME: animate the title bar into view
                mTitleBar.setVisibility(View.VISIBLE);
            } else {
                // FXIME: animate the title bar out of view
                mTitleBar.setVisibility(View.GONE);
            }
        }

        @Override
        public boolean onCreateWindow(WebView view, final boolean dialog,
                final boolean userGesture, final Message resultMsg) {
            // Short-circuit if we can't create any more tabs or sub windows.
            if (dialog && mTabControl.getCurrentSubWindow() != null) {
                new AlertDialog.Builder(BrowserActivity.this)
                        .setTitle(R.string.too_many_subwindows_dialog_title)
                        .setIcon(android.R.drawable.ic_dialog_alert)
                        .setMessage(R.string.too_many_subwindows_dialog_message)
                        .setPositiveButton(R.string.ok, null)
                        .show();
                return false;
            } else if (mTabControl.getTabCount() >= TabControl.MAX_TABS) {
                new AlertDialog.Builder(BrowserActivity.this)
                        .setTitle(R.string.too_many_windows_dialog_title)
                        .setIcon(android.R.drawable.ic_dialog_alert)
                        .setMessage(R.string.too_many_windows_dialog_message)
                        .setPositiveButton(R.string.ok, null)
                        .show();
                return false;
            }

            // Short-circuit if this was a user gesture.
            if (userGesture) {
                createWindow(dialog, resultMsg);
                return true;
            }

            // Allow the popup and create the appropriate window.
            final AlertDialog.OnClickListener allowListener =
                    new AlertDialog.OnClickListener() {
                        public void onClick(DialogInterface d,
                                int which) {
                            createWindow(dialog, resultMsg);
                        }
                    };

            // Block the popup by returning a null WebView.
            final AlertDialog.OnClickListener blockListener =
                    new AlertDialog.OnClickListener() {
                        public void onClick(DialogInterface d, int which) {
                            resultMsg.sendToTarget();
                        }
                    };

            // Build a confirmation dialog to display to the user.
            final AlertDialog d =
                    new AlertDialog.Builder(BrowserActivity.this)
                    .setTitle(R.string.attention)
                    .setIcon(android.R.drawable.ic_dialog_alert)
                    .setMessage(R.string.popup_window_attempt)
                    .setPositiveButton(R.string.allow, allowListener)
                    .setNegativeButton(R.string.block, blockListener)
                    .setCancelable(false)
                    .create();

            // Show the confirmation dialog.
            d.show();
            return true;
        }

        @Override
        public void onCloseWindow(WebView window) {
            final TabControl.Tab current = mTabControl.getCurrentTab();
            final TabControl.Tab parent = current.getParentTab();
            if (parent != null) {
                // JavaScript can only close popup window.
                switchToTab(mTabControl.getTabIndex(parent));
                // Now we need to close the window
                closeTab(current);
            }
        }

        @Override
        public void onProgressChanged(WebView view, int newProgress) {
            if (CUSTOM_BROWSER_BAR) {
                mTitleBar.setProgress(newProgress, view);
            } else {
                getWindow().setFeatureInt(Window.FEATURE_PROGRESS,
                        newProgress * 100);
            }

            if (newProgress == 100) {
                // onProgressChanged() is called for sub-frame too while
                // onPageFinished() is only called for the main frame. sync
                // cookie and cache promptly here.
                CookieSyncManager.getInstance().sync();
                if (mInLoad) {
                    mInLoad = false;
                    updateInLoadMenuItems();
                }
            } else {
                // onPageFinished may have already been called but a subframe
                // is still loading and updating the progress. Reset mInLoad
                // and update the menu items.
                if (!mInLoad) {
                    mInLoad = true;
                    updateInLoadMenuItems();
                }
            }
        }

        @Override
        public void onReceivedTitle(WebView view, String title) {
            String url = view.getUrl();

            // here, if url is null, we want to reset the title
            setUrlTitle(url, title, view);

            if (url == null ||
                url.length() >= SQLiteDatabase.SQLITE_MAX_LIKE_PATTERN_LENGTH) {
                return;
            }
            // See if we can find the current url in our history database and
            // add the new title to it.
            if (url.startsWith("http://www.")) {
                url = url.substring(11);
            } else if (url.startsWith("http://")) {
                url = url.substring(4);
            }
            try {
                url = "%" + url;
                String [] selArgs = new String[] { url };

                String where = Browser.BookmarkColumns.URL + " LIKE ? AND "
                        + Browser.BookmarkColumns.BOOKMARK + " = 0";
                Cursor c = mResolver.query(Browser.BOOKMARKS_URI,
                    Browser.HISTORY_PROJECTION, where, selArgs, null);
                if (c.moveToFirst()) {
                    // Current implementation of database only has one entry per
                    // url.
                    ContentValues map = new ContentValues();
                    map.put(Browser.BookmarkColumns.TITLE, title);
                    mResolver.update(Browser.BOOKMARKS_URI, map,
                            "_id = " + c.getInt(0), null);
                }
                c.close();
            } catch (IllegalStateException e) {
                Log.e(LOGTAG, "BrowserActivity onReceived title", e);
            } catch (SQLiteException ex) {
                Log.e(LOGTAG, "onReceivedTitle() caught SQLiteException: ", ex);
            }
        }

        @Override
        public void onReceivedIcon(WebView view, Bitmap icon) {
            updateIcon(view, icon);
        }

        @Override
        public void onReceivedTouchIconUrl(WebView view, String url) {
            final ContentResolver cr = getContentResolver();
            final Cursor c =
                    BrowserBookmarksAdapter.queryBookmarksForUrl(cr,
                            view.getOriginalUrl(), view.getUrl(), true);
            if (c != null) {
                if (c.getCount() > 0) {
                    new DownloadTouchIcon(cr, c, view).execute(url);
                } else {
                    c.close();
                }
            }
        }

        @Override
        public void onShowCustomView(View view, WebChromeClient.CustomViewCallback callback) {
            if (mCustomView != null)
                return;

            // Add the custom view to its container.
            mCustomViewContainer.addView(view, COVER_SCREEN_GRAVITY_CENTER);
            mCustomView = view;
            mCustomViewCallback = callback;
            // Save the menu state and set it to empty while the custom
            // view is showing.
            mOldMenuState = mMenuState;
            mMenuState = EMPTY_MENU;
            // Hide the content view.
            mContentView.setVisibility(View.GONE);
            // Finally show the custom view container.
            mCustomViewContainer.setVisibility(View.VISIBLE);
            mCustomViewContainer.bringToFront();
        }

        @Override
        public void onHideCustomView() {
            if (mCustomView == null)
                return;

            // Hide the custom view.
            mCustomView.setVisibility(View.GONE);
            // Remove the custom view from its container.
            mCustomViewContainer.removeView(mCustomView);
            mCustomView = null;
            // Reset the old menu state.
            mMenuState = mOldMenuState;
            mOldMenuState = EMPTY_MENU;
            mCustomViewContainer.setVisibility(View.GONE);
            mCustomViewCallback.onCustomViewHidden();
            // Show the content view.
            mContentView.setVisibility(View.VISIBLE);
        }

        /**
         * The origin has exceeded its database quota.
         * @param url the URL that exceeded the quota
         * @param databaseIdentifier the identifier of the database on
         *     which the transaction that caused the quota overflow was run
         * @param currentQuota the current quota for the origin.
         * @param totalUsedQuota is the sum of all origins' quota.
         * @param quotaUpdater The callback to run when a decision to allow or
         *     deny quota has been made. Don't forget to call this!
         */
        @Override
        public void onExceededDatabaseQuota(String url,
            String databaseIdentifier, long currentQuota, long totalUsedQuota,
            WebStorage.QuotaUpdater quotaUpdater) {
            mSettings.getWebStorageSizeManager().onExceededDatabaseQuota(
                    url, databaseIdentifier, currentQuota, totalUsedQuota,
                    quotaUpdater);
        }

        /**
         * The Application Cache has exceeded its max size.
         * @param spaceNeeded is the amount of disk space that would be needed
         * in order for the last appcache operation to succeed.
         * @param totalUsedQuota is the sum of all origins' quota.
         * @param quotaUpdater A callback to inform the WebCore thread that a new
         * app cache size is available. This callback must always be executed at
         * some point to ensure that the sleeping WebCore thread is woken up.
         */
        @Override
        public void onReachedMaxAppCacheSize(long spaceNeeded,
                long totalUsedQuota, WebStorage.QuotaUpdater quotaUpdater) {
            mSettings.getWebStorageSizeManager().onReachedMaxAppCacheSize(
                    spaceNeeded, totalUsedQuota, quotaUpdater);
        }

        /**
         * Instructs the browser to show a prompt to ask the user to set the
         * Geolocation permission state for the specified origin.
         * @param origin The origin for which Geolocation permissions are
         *     requested.
         * @param callback The callback to call once the user has set the
         *     Geolocation permission state.
         */
        @Override
        public void onGeolocationPermissionsShowPrompt(String origin,
                GeolocationPermissions.Callback callback) {
            mTabControl.getCurrentTab().getGeolocationPermissionsPrompt().show(
                    origin, callback);
        }

        /**
         * Instructs the browser to hide the Geolocation permissions prompt.
         */
        @Override
        public void onGeolocationPermissionsHidePrompt() {
            mTabControl.getCurrentTab().getGeolocationPermissionsPrompt().hide();
        }

        /* Adds a JavaScript error message to the system log.
         * @param message The error message to report.
         * @param lineNumber The line number of the error.
         * @param sourceID The name of the source file that caused the error.
         */
        @Override
        public void addMessageToConsole(String message, int lineNumber, String sourceID) {
            ErrorConsoleView errorConsole = mTabControl.getCurrentErrorConsole(true);
            errorConsole.addErrorMessage(message, sourceID, lineNumber);
                if (mShouldShowErrorConsole &&
                        errorConsole.getShowState() != ErrorConsoleView.SHOW_MAXIMIZED) {
                    errorConsole.showConsole(ErrorConsoleView.SHOW_MINIMIZED);
                }
            Log.w(LOGTAG, "Console: " + message + " " + sourceID + ":" + lineNumber);
        }
    };

    /**
     * Notify the host application a download should be done, or that
     * the data should be streamed if a streaming viewer is available.
     * @param url The full url to the content that should be downloaded
     * @param contentDisposition Content-disposition http header, if
     *                           present.
     * @param mimetype The mimetype of the content reported by the server
     * @param contentLength The file size reported by the server
     */
    public void onDownloadStart(String url, String userAgent,
            String contentDisposition, String mimetype, long contentLength) {
        // if we're dealing wih A/V content that's not explicitly marked
        //     for download, check if it's streamable.
        if (contentDisposition == null
                        || !contentDisposition.regionMatches(true, 0, "attachment", 0, 10)) {
            // query the package manager to see if there's a registered handler
            //     that matches.
            Intent intent = new Intent(Intent.ACTION_VIEW);
            intent.setDataAndType(Uri.parse(url), mimetype);
            if (getPackageManager().resolveActivity(intent,
                        PackageManager.MATCH_DEFAULT_ONLY) != null) {
                // someone knows how to handle this mime type with this scheme, don't download.
                try {
                    startActivity(intent);
                    return;
                } catch (ActivityNotFoundException ex) {
                    if (LOGD_ENABLED) {
                        Log.d(LOGTAG, "activity not found for " + mimetype
                                + " over " + Uri.parse(url).getScheme(), ex);
                    }
                    // Best behavior is to fall back to a download in this case
                }
            }
        }
        onDownloadStartNoStream(url, userAgent, contentDisposition, mimetype, contentLength);
    }

    /**
     * Notify the host application a download should be done, even if there
     * is a streaming viewer available for thise type.
     * @param url The full url to the content that should be downloaded
     * @param contentDisposition Content-disposition http header, if
     *                           present.
     * @param mimetype The mimetype of the content reported by the server
     * @param contentLength The file size reported by the server
     */
    /*package */ void onDownloadStartNoStream(String url, String userAgent,
            String contentDisposition, String mimetype, long contentLength) {

        String filename = URLUtil.guessFileName(url,
                contentDisposition, mimetype);

        // Check to see if we have an SDCard
        String status = Environment.getExternalStorageState();
        if (!status.equals(Environment.MEDIA_MOUNTED)) {
            int title;
            String msg;

            // Check to see if the SDCard is busy, same as the music app
            if (status.equals(Environment.MEDIA_SHARED)) {
                msg = getString(R.string.download_sdcard_busy_dlg_msg);
                title = R.string.download_sdcard_busy_dlg_title;
            } else {
                msg = getString(R.string.download_no_sdcard_dlg_msg, filename);
                title = R.string.download_no_sdcard_dlg_title;
            }

            new AlertDialog.Builder(this)
                .setTitle(title)
                .setIcon(android.R.drawable.ic_dialog_alert)
                .setMessage(msg)
                .setPositiveButton(R.string.ok, null)
                .show();
            return;
        }

        // java.net.URI is a lot stricter than KURL so we have to undo
        // KURL's percent-encoding and redo the encoding using java.net.URI.
        URI uri = null;
        try {
            // Undo the percent-encoding that KURL may have done.
            String newUrl = new String(URLUtil.decode(url.getBytes()));
            // Parse the url into pieces
            WebAddress w = new WebAddress(newUrl);
            String frag = null;
            String query = null;
            String path = w.mPath;
            // Break the path into path, query, and fragment
            if (path.length() > 0) {
                // Strip the fragment
                int idx = path.lastIndexOf('#');
                if (idx != -1) {
                    frag = path.substring(idx + 1);
                    path = path.substring(0, idx);
                }
                idx = path.lastIndexOf('?');
                if (idx != -1) {
                    query = path.substring(idx + 1);
                    path = path.substring(0, idx);
                }
            }
            uri = new URI(w.mScheme, w.mAuthInfo, w.mHost, w.mPort, path,
                    query, frag);
        } catch (Exception e) {
            Log.e(LOGTAG, "Could not parse url for download: " + url, e);
            return;
        }

        // XXX: Have to use the old url since the cookies were stored using the
        // old percent-encoded url.
        String cookies = CookieManager.getInstance().getCookie(url);

        ContentValues values = new ContentValues();
        values.put(Downloads.COLUMN_URI, uri.toString());
        values.put(Downloads.COLUMN_COOKIE_DATA, cookies);
        values.put(Downloads.COLUMN_USER_AGENT, userAgent);
        values.put(Downloads.COLUMN_NOTIFICATION_PACKAGE,
                getPackageName());
        values.put(Downloads.COLUMN_NOTIFICATION_CLASS,
                BrowserDownloadPage.class.getCanonicalName());
        values.put(Downloads.COLUMN_VISIBILITY, Downloads.VISIBILITY_VISIBLE_NOTIFY_COMPLETED);
        values.put(Downloads.COLUMN_MIME_TYPE, mimetype);
        values.put(Downloads.COLUMN_FILE_NAME_HINT, filename);
        values.put(Downloads.COLUMN_DESCRIPTION, uri.getHost());
        if (contentLength > 0) {
            values.put(Downloads.COLUMN_TOTAL_BYTES, contentLength);
        }
        if (mimetype == null) {
            // We must have long pressed on a link or image to download it. We
            // are not sure of the mimetype in this case, so do a head request
            new FetchUrlMimeType(this).execute(values);
        } else {
            final Uri contentUri =
                    getContentResolver().insert(Downloads.CONTENT_URI, values);
            viewDownloads(contentUri);
        }

    }

    /**
     * Resets the lock icon. This method is called when we start a new load and
     * know the url to be loaded.
     */
    private void resetLockIcon(String url) {
        // Save the lock-icon state (we revert to it if the load gets cancelled)
        saveLockIcon();

        mLockIconType = LOCK_ICON_UNSECURE;
        if (URLUtil.isHttpsUrl(url)) {
            mLockIconType = LOCK_ICON_SECURE;
            if (LOGV_ENABLED) {
                Log.v(LOGTAG, "BrowserActivity.resetLockIcon:" +
                      " reset lock icon to " + mLockIconType);
            }
        }

        updateLockIconImage(LOCK_ICON_UNSECURE);
    }

    /**
     * Resets the lock icon.  This method is called when the icon needs to be
     * reset but we do not know whether we are loading a secure or not secure
     * page.
     */
    private void resetLockIcon() {
        // Save the lock-icon state (we revert to it if the load gets cancelled)
        saveLockIcon();

        mLockIconType = LOCK_ICON_UNSECURE;

        if (LOGV_ENABLED) {
          Log.v(LOGTAG, "BrowserActivity.resetLockIcon:" +
                " reset lock icon to " + mLockIconType);
        }

        updateLockIconImage(LOCK_ICON_UNSECURE);
    }

    /**
     * Updates the lock-icon image in the title-bar.
     */
    private void updateLockIconImage(int lockIconType) {
        Drawable d = null;
        if (lockIconType == LOCK_ICON_SECURE) {
            d = mSecLockIcon;
        } else if (lockIconType == LOCK_ICON_MIXED) {
            d = mMixLockIcon;
        }
        if (CUSTOM_BROWSER_BAR) {
            mTitleBar.setLock(d, getTopWindow());
        } else {
            getWindow().setFeatureDrawable(Window.FEATURE_RIGHT_ICON, d);
        }
    }

    /**
     * Displays a page-info dialog.
     * @param tab The tab to show info about
     * @param fromShowSSLCertificateOnError The flag that indicates whether
     * this dialog was opened from the SSL-certificate-on-error dialog or
     * not. This is important, since we need to know whether to return to
     * the parent dialog or simply dismiss.
     */
    private void showPageInfo(final TabControl.Tab tab,
                              final boolean fromShowSSLCertificateOnError) {
        final LayoutInflater factory = LayoutInflater
                .from(this);

        final View pageInfoView = factory.inflate(R.layout.page_info, null);

        final WebView view = tab.getWebView();

        String url = null;
        String title = null;

        if (view == null) {
            url = tab.getUrl();
            title = tab.getTitle();
        } else if (view == mTabControl.getCurrentWebView()) {
             // Use the cached title and url if this is the current WebView
            url = mUrl;
            title = mTitle;
        } else {
            url = view.getUrl();
            title = view.getTitle();
        }

        if (url == null) {
            url = "";
        }
        if (title == null) {
            title = "";
        }

        ((TextView) pageInfoView.findViewById(R.id.address)).setText(url);
        ((TextView) pageInfoView.findViewById(R.id.title)).setText(title);

        mPageInfoView = tab;
        mPageInfoFromShowSSLCertificateOnError = new Boolean(fromShowSSLCertificateOnError);

        AlertDialog.Builder alertDialogBuilder =
            new AlertDialog.Builder(this)
            .setTitle(R.string.page_info).setIcon(android.R.drawable.ic_dialog_info)
            .setView(pageInfoView)
            .setPositiveButton(
                R.string.ok,
                new DialogInterface.OnClickListener() {
                    public void onClick(DialogInterface dialog,
                                        int whichButton) {
                        mPageInfoDialog = null;
                        mPageInfoView = null;
                        mPageInfoFromShowSSLCertificateOnError = null;

                        // if we came here from the SSL error dialog
                        if (fromShowSSLCertificateOnError) {
                            // go back to the SSL error dialog
                            showSSLCertificateOnError(
                                mSSLCertificateOnErrorView,
                                mSSLCertificateOnErrorHandler,
                                mSSLCertificateOnErrorError);
                        }
                    }
                })
            .setOnCancelListener(
                new DialogInterface.OnCancelListener() {
                    public void onCancel(DialogInterface dialog) {
                        mPageInfoDialog = null;
                        mPageInfoView = null;
                        mPageInfoFromShowSSLCertificateOnError = null;

                        // if we came here from the SSL error dialog
                        if (fromShowSSLCertificateOnError) {
                            // go back to the SSL error dialog
                            showSSLCertificateOnError(
                                mSSLCertificateOnErrorView,
                                mSSLCertificateOnErrorHandler,
                                mSSLCertificateOnErrorError);
                        }
                    }
                });

        // if we have a main top-level page SSL certificate set or a certificate
        // error
        if (fromShowSSLCertificateOnError ||
                (view != null && view.getCertificate() != null)) {
            // add a 'View Certificate' button
            alertDialogBuilder.setNeutralButton(
                R.string.view_certificate,
                new DialogInterface.OnClickListener() {
                    public void onClick(DialogInterface dialog,
                                        int whichButton) {
                        mPageInfoDialog = null;
                        mPageInfoView = null;
                        mPageInfoFromShowSSLCertificateOnError = null;

                        // if we came here from the SSL error dialog
                        if (fromShowSSLCertificateOnError) {
                            // go back to the SSL error dialog
                            showSSLCertificateOnError(
                                mSSLCertificateOnErrorView,
                                mSSLCertificateOnErrorHandler,
                                mSSLCertificateOnErrorError);
                        } else {
                            // otherwise, display the top-most certificate from
                            // the chain
                            if (view.getCertificate() != null) {
                                showSSLCertificate(tab);
                            }
                        }
                    }
                });
        }

        mPageInfoDialog = alertDialogBuilder.show();
    }

       /**
     * Displays the main top-level page SSL certificate dialog
     * (accessible from the Page-Info dialog).
     * @param tab The tab to show certificate for.
     */
    private void showSSLCertificate(final TabControl.Tab tab) {
        final View certificateView =
                inflateCertificateView(tab.getWebView().getCertificate());
        if (certificateView == null) {
            return;
        }

        LayoutInflater factory = LayoutInflater.from(this);

        final LinearLayout placeholder =
                (LinearLayout)certificateView.findViewById(R.id.placeholder);

        LinearLayout ll = (LinearLayout) factory.inflate(
            R.layout.ssl_success, placeholder);
        ((TextView)ll.findViewById(R.id.success))
            .setText(R.string.ssl_certificate_is_valid);

        mSSLCertificateView = tab;
        mSSLCertificateDialog =
            new AlertDialog.Builder(this)
                .setTitle(R.string.ssl_certificate).setIcon(
                    R.drawable.ic_dialog_browser_certificate_secure)
                .setView(certificateView)
                .setPositiveButton(R.string.ok,
                        new DialogInterface.OnClickListener() {
                            public void onClick(DialogInterface dialog,
                                    int whichButton) {
                                mSSLCertificateDialog = null;
                                mSSLCertificateView = null;

                                showPageInfo(tab, false);
                            }
                        })
                .setOnCancelListener(
                        new DialogInterface.OnCancelListener() {
                            public void onCancel(DialogInterface dialog) {
                                mSSLCertificateDialog = null;
                                mSSLCertificateView = null;

                                showPageInfo(tab, false);
                            }
                        })
                .show();
    }

    /**
     * Displays the SSL error certificate dialog.
     * @param view The target web-view.
     * @param handler The SSL error handler responsible for cancelling the
     * connection that resulted in an SSL error or proceeding per user request.
     * @param error The SSL error object.
     */
    private void showSSLCertificateOnError(
        final WebView view, final SslErrorHandler handler, final SslError error) {

        final View certificateView =
            inflateCertificateView(error.getCertificate());
        if (certificateView == null) {
            return;
        }

        LayoutInflater factory = LayoutInflater.from(this);

        final LinearLayout placeholder =
                (LinearLayout)certificateView.findViewById(R.id.placeholder);

        if (error.hasError(SslError.SSL_UNTRUSTED)) {
            LinearLayout ll = (LinearLayout)factory
                .inflate(R.layout.ssl_warning, placeholder);
            ((TextView)ll.findViewById(R.id.warning))
                .setText(R.string.ssl_untrusted);
        }

        if (error.hasError(SslError.SSL_IDMISMATCH)) {
            LinearLayout ll = (LinearLayout)factory
                .inflate(R.layout.ssl_warning, placeholder);
            ((TextView)ll.findViewById(R.id.warning))
                .setText(R.string.ssl_mismatch);
        }

        if (error.hasError(SslError.SSL_EXPIRED)) {
            LinearLayout ll = (LinearLayout)factory
                .inflate(R.layout.ssl_warning, placeholder);
            ((TextView)ll.findViewById(R.id.warning))
                .setText(R.string.ssl_expired);
        }

        if (error.hasError(SslError.SSL_NOTYETVALID)) {
            LinearLayout ll = (LinearLayout)factory
                .inflate(R.layout.ssl_warning, placeholder);
            ((TextView)ll.findViewById(R.id.warning))
                .setText(R.string.ssl_not_yet_valid);
        }

        mSSLCertificateOnErrorHandler = handler;
        mSSLCertificateOnErrorView = view;
        mSSLCertificateOnErrorError = error;
        mSSLCertificateOnErrorDialog =
            new AlertDialog.Builder(this)
                .setTitle(R.string.ssl_certificate).setIcon(
                    R.drawable.ic_dialog_browser_certificate_partially_secure)
                .setView(certificateView)
                .setPositiveButton(R.string.ok,
                        new DialogInterface.OnClickListener() {
                            public void onClick(DialogInterface dialog,
                                    int whichButton) {
                                mSSLCertificateOnErrorDialog = null;
                                mSSLCertificateOnErrorView = null;
                                mSSLCertificateOnErrorHandler = null;
                                mSSLCertificateOnErrorError = null;

                                mWebViewClient.onReceivedSslError(
                                    view, handler, error);
                            }
                        })
                 .setNeutralButton(R.string.page_info_view,
                        new DialogInterface.OnClickListener() {
                            public void onClick(DialogInterface dialog,
                                    int whichButton) {
                                mSSLCertificateOnErrorDialog = null;

                                // do not clear the dialog state: we will
                                // need to show the dialog again once the
                                // user is done exploring the page-info details

                                showPageInfo(mTabControl.getTabFromView(view),
                                        true);
                            }
                        })
                .setOnCancelListener(
                        new DialogInterface.OnCancelListener() {
                            public void onCancel(DialogInterface dialog) {
                                mSSLCertificateOnErrorDialog = null;
                                mSSLCertificateOnErrorView = null;
                                mSSLCertificateOnErrorHandler = null;
                                mSSLCertificateOnErrorError = null;

                                mWebViewClient.onReceivedSslError(
                                    view, handler, error);
                            }
                        })
                .show();
    }

    /**
     * Inflates the SSL certificate view (helper method).
     * @param certificate The SSL certificate.
     * @return The resultant certificate view with issued-to, issued-by,
     * issued-on, expires-on, and possibly other fields set.
     * If the input certificate is null, returns null.
     */
    private View inflateCertificateView(SslCertificate certificate) {
        if (certificate == null) {
            return null;
        }

        LayoutInflater factory = LayoutInflater.from(this);

        View certificateView = factory.inflate(
            R.layout.ssl_certificate, null);

        // issued to:
        SslCertificate.DName issuedTo = certificate.getIssuedTo();
        if (issuedTo != null) {
            ((TextView) certificateView.findViewById(R.id.to_common))
                .setText(issuedTo.getCName());
            ((TextView) certificateView.findViewById(R.id.to_org))
                .setText(issuedTo.getOName());
            ((TextView) certificateView.findViewById(R.id.to_org_unit))
                .setText(issuedTo.getUName());
        }

        // issued by:
        SslCertificate.DName issuedBy = certificate.getIssuedBy();
        if (issuedBy != null) {
            ((TextView) certificateView.findViewById(R.id.by_common))
                .setText(issuedBy.getCName());
            ((TextView) certificateView.findViewById(R.id.by_org))
                .setText(issuedBy.getOName());
            ((TextView) certificateView.findViewById(R.id.by_org_unit))
                .setText(issuedBy.getUName());
        }

        // issued on:
        String issuedOn = reformatCertificateDate(
            certificate.getValidNotBefore());
        ((TextView) certificateView.findViewById(R.id.issued_on))
            .setText(issuedOn);

        // expires on:
        String expiresOn = reformatCertificateDate(
            certificate.getValidNotAfter());
        ((TextView) certificateView.findViewById(R.id.expires_on))
            .setText(expiresOn);

        return certificateView;
    }

    /**
     * Re-formats the certificate date (Date.toString()) string to
     * a properly localized date string.
     * @return Properly localized version of the certificate date string and
     * the original certificate date string if fails to localize.
     * If the original string is null, returns an empty string "".
     */
    private String reformatCertificateDate(String certificateDate) {
      String reformattedDate = null;

      if (certificateDate != null) {
          Date date = null;
          try {
              date = java.text.DateFormat.getInstance().parse(certificateDate);
          } catch (ParseException e) {
              date = null;
          }

          if (date != null) {
              reformattedDate =
                  DateFormat.getDateFormat(this).format(date);
          }
      }

      return reformattedDate != null ? reformattedDate :
          (certificateDate != null ? certificateDate : "");
    }

    /**
     * Displays an http-authentication dialog.
     */
    private void showHttpAuthentication(final HttpAuthHandler handler,
            final String host, final String realm, final String title,
            final String name, final String password, int focusId) {
        LayoutInflater factory = LayoutInflater.from(this);
        final View v = factory
                .inflate(R.layout.http_authentication, null);
        if (name != null) {
            ((EditText) v.findViewById(R.id.username_edit)).setText(name);
        }
        if (password != null) {
            ((EditText) v.findViewById(R.id.password_edit)).setText(password);
        }

        String titleText = title;
        if (titleText == null) {
            titleText = getText(R.string.sign_in_to).toString().replace(
                    "%s1", host).replace("%s2", realm);
        }

        mHttpAuthHandler = handler;
        AlertDialog dialog = new AlertDialog.Builder(this)
                .setTitle(titleText)
                .setIcon(android.R.drawable.ic_dialog_alert)
                .setView(v)
                .setPositiveButton(R.string.action,
                        new DialogInterface.OnClickListener() {
                             public void onClick(DialogInterface dialog,
                                     int whichButton) {
                                String nm = ((EditText) v
                                        .findViewById(R.id.username_edit))
                                        .getText().toString();
                                String pw = ((EditText) v
                                        .findViewById(R.id.password_edit))
                                        .getText().toString();
                                BrowserActivity.this.setHttpAuthUsernamePassword
                                        (host, realm, nm, pw);
                                handler.proceed(nm, pw);
                                mHttpAuthenticationDialog = null;
                                mHttpAuthHandler = null;
                            }})
                .setNegativeButton(R.string.cancel,
                        new DialogInterface.OnClickListener() {
                            public void onClick(DialogInterface dialog,
                                    int whichButton) {
                                handler.cancel();
                                BrowserActivity.this.resetTitleAndRevertLockIcon();
                                mHttpAuthenticationDialog = null;
                                mHttpAuthHandler = null;
                            }})
                .setOnCancelListener(new DialogInterface.OnCancelListener() {
                        public void onCancel(DialogInterface dialog) {
                            handler.cancel();
                            BrowserActivity.this.resetTitleAndRevertLockIcon();
                            mHttpAuthenticationDialog = null;
                            mHttpAuthHandler = null;
                        }})
                .create();
        // Make the IME appear when the dialog is displayed if applicable.
        dialog.getWindow().setSoftInputMode(
                WindowManager.LayoutParams.SOFT_INPUT_STATE_VISIBLE);
        dialog.show();
        if (focusId != 0) {
            dialog.findViewById(focusId).requestFocus();
        } else {
            v.findViewById(R.id.username_edit).requestFocus();
        }
        mHttpAuthenticationDialog = dialog;
    }

    public int getProgress() {
        WebView w = mTabControl.getCurrentWebView();
        if (w != null) {
            return w.getProgress();
        } else {
            return 100;
        }
    }

    /**
     * Set HTTP authentication password.
     *
     * @param host The host for the password
     * @param realm The realm for the password
     * @param username The username for the password. If it is null, it means
     *            password can't be saved.
     * @param password The password
     */
    public void setHttpAuthUsernamePassword(String host, String realm,
                                            String username,
                                            String password) {
        WebView w = mTabControl.getCurrentWebView();
        if (w != null) {
            w.setHttpAuthUsernamePassword(host, realm, username, password);
        }
    }

    /**
     * connectivity manager says net has come or gone... inform the user
     * @param up true if net has come up, false if net has gone down
     */
    public void onNetworkToggle(boolean up) {
        if (up == mIsNetworkUp) {
            return;
        } else if (up) {
            mIsNetworkUp = true;
            if (mAlertDialog != null) {
                mAlertDialog.cancel();
                mAlertDialog = null;
            }
        } else {
            mIsNetworkUp = false;
            if (mInLoad && mAlertDialog == null) {
                mAlertDialog = new AlertDialog.Builder(this)
                        .setTitle(R.string.loadSuspendedTitle)
                        .setMessage(R.string.loadSuspended)
                        .setPositiveButton(R.string.ok, null)
                        .show();
            }
        }
        WebView w = mTabControl.getCurrentWebView();
        if (w != null) {
            w.setNetworkAvailable(up);
        }
    }

    @Override
    protected void onActivityResult(int requestCode, int resultCode,
                                    Intent intent) {
        switch (requestCode) {
            case COMBO_PAGE:
                if (resultCode == RESULT_OK && intent != null) {
                    String data = intent.getAction();
                    Bundle extras = intent.getExtras();
                    if (extras != null && extras.getBoolean("new_window", false)) {
                        final TabControl.Tab newTab = openTab(data);
                        if (mSettings.openInBackground() &&
                                newTab != null) {
                            mTabControl.populatePickerData(newTab);
                            mTabControl.setCurrentTab(newTab);
                            int newIndex = mTabControl.getCurrentIndex();
                            if (CUSTOM_BROWSER_BAR) {
                                mTitleBar.setCurrentTab(newIndex);
                            }
                        }
                    } else {
                        final TabControl.Tab currentTab =
                                mTabControl.getCurrentTab();
                        dismissSubWindow(currentTab);
                        if (data != null && data.length() != 0) {
                            getTopWindow().loadUrl(data);
                        }
                    }
                } else if (resultCode == RESULT_CANCELED
                        && mCancelGoPageMeansClose) {
                    if (mTabControl.getTabCount() == 1) {
                        // finish the Browser.  When the Browser opens up again,
                        // we will go through onCreate and once again open up
                        // the Go page.
                        finish();
                        return;
                    }
                    closeCurrentWindow();
                }
                break;
            default:
                break;
        }
        mCancelGoPageMeansClose = false;
        if (getTopWindow() != null) {
            getTopWindow().requestFocus();
        }
    }

    /*
     * This method is called as a result of the user selecting the options
     * menu to see the download window, or when a download changes state. It
     * shows the download window ontop of the current window.
     */
    /* package */ void viewDownloads(Uri downloadRecord) {
        Intent intent = new Intent(this,
                BrowserDownloadPage.class);
        intent.setData(downloadRecord);
        startActivityForResult(intent, this.DOWNLOAD_PAGE);

    }

    // True if canceling the "Go" screen should result in closing the current
    // window/browser.
    private boolean mCancelGoPageMeansClose;

    /**
     * Open the Go page.
     * @param startWithHistory If true, open starting on the history tab.
     *                         Otherwise, start with the bookmarks tab.
     * @param cancelGoPageMeansClose Set to true if this came from a new tab, or
     *                               from the only tab, and canceling means to
     *                               close the tab (and possibly the browser)
     */
    /* package */ void bookmarksOrHistoryPicker(boolean startWithHistory,
            boolean cancelGoPageMeansClose) {
        WebView current = mTabControl.getCurrentWebView();
        if (current == null) {
            return;
        }
        Intent intent = new Intent(this,
                CombinedBookmarkHistoryActivity.class);
        String title = current.getTitle();
        String url = current.getUrl();
        // Just in case the user opens bookmarks before a page finishes loading
        // so the current history item, and therefore the page, is null.
        if (null == url) {
            url = mLastEnteredUrl;
            // This can happen.
            if (null == url) {
                url = mSettings.getHomePage();
            }
        }
        // In case the web page has not yet received its associated title.
        if (title == null) {
            title = url;
        }
        intent.putExtra("title", title);
        intent.putExtra("url", url);
        // If this is opening in a new window, then disable opening in a
        // (different) new window.  Also disable it if we have maxed out the
        // windows.
        intent.putExtra("disable_new_window", cancelGoPageMeansClose
                || mTabControl.getTabCount() >= TabControl.MAX_TABS);
        intent.putExtra("touch_icon_url", current.getTouchIconUrl());
        if (startWithHistory) {
            intent.putExtra(CombinedBookmarkHistoryActivity.STARTING_TAB,
                    CombinedBookmarkHistoryActivity.HISTORY_TAB);
        }
        mCancelGoPageMeansClose = cancelGoPageMeansClose;
        startActivityForResult(intent, COMBO_PAGE);
    }

    // Called when loading from context menu or LOAD_URL message
    private void loadURL(WebView view, String url) {
        // In case the user enters nothing.
        if (url != null && url.length() != 0 && view != null) {
            url = smartUrlFilter(url);
            if (!mWebViewClient.shouldOverrideUrlLoading(view, url)) {
                view.loadUrl(url);
            }
        }
    }

    private String smartUrlFilter(Uri inUri) {
        if (inUri != null) {
            return smartUrlFilter(inUri.toString());
        }
        return null;
    }


    // get window count

    int getWindowCount(){
      if(mTabControl != null){
        return mTabControl.getTabCount();
      }
      return 0;
    }

    protected static final Pattern ACCEPTED_URI_SCHEMA = Pattern.compile(
            "(?i)" + // switch on case insensitive matching
            "(" +    // begin group for schema
            "(?:http|https|file):\\/\\/" +
            "|(?:inline|data|about|content|javascript):" +
            ")" +
            "(.*)" );

    /**
     * Attempts to determine whether user input is a URL or search
     * terms.  Anything with a space is passed to search.
     *
     * Converts to lowercase any mistakenly uppercased schema (i.e.,
     * "Http://" converts to "http://"
     *
     * @return Original or modified URL
     *
     */
    String smartUrlFilter(String url) {

        String inUrl = url.trim();
        boolean hasSpace = inUrl.indexOf(' ') != -1;

        Matcher matcher = ACCEPTED_URI_SCHEMA.matcher(inUrl);
        if (matcher.matches()) {
            // force scheme to lowercase
            String scheme = matcher.group(1);
            String lcScheme = scheme.toLowerCase();
            if (!lcScheme.equals(scheme)) {
                inUrl = lcScheme + matcher.group(2);
            }
            if (hasSpace) {
                inUrl = inUrl.replace(" ", "%20");
            }
            return inUrl;
        }
        if (hasSpace) {
            // FIXME: Is this the correct place to add to searches?
            // what if someone else calls this function?
            int shortcut = parseUrlShortcut(inUrl);
            if (shortcut != SHORTCUT_INVALID) {
                Browser.addSearchUrl(mResolver, inUrl);
                String query = inUrl.substring(2);
                switch (shortcut) {
                case SHORTCUT_GOOGLE_SEARCH:
                    return URLUtil.composeSearchUrl(query, QuickSearch_G, QUERY_PLACE_HOLDER);
                case SHORTCUT_WIKIPEDIA_SEARCH:
                    return URLUtil.composeSearchUrl(query, QuickSearch_W, QUERY_PLACE_HOLDER);
                case SHORTCUT_DICTIONARY_SEARCH:
                    return URLUtil.composeSearchUrl(query, QuickSearch_D, QUERY_PLACE_HOLDER);
                case SHORTCUT_GOOGLE_MOBILE_LOCAL_SEARCH:
                    // FIXME: we need location in this case
                    return URLUtil.composeSearchUrl(query, QuickSearch_L, QUERY_PLACE_HOLDER);
                }
            }
        } else {
            if (Regex.WEB_URL_PATTERN.matcher(inUrl).matches()) {
                return URLUtil.guessUrl(inUrl);
            }
        }

        Browser.addSearchUrl(mResolver, inUrl);
        return URLUtil.composeSearchUrl(inUrl, QuickSearch_G, QUERY_PLACE_HOLDER);
    }

    /* package */ void setShouldShowErrorConsole(boolean flag) {
        if (flag == mShouldShowErrorConsole) {
            // Nothing to do.
            return;
        }

        mShouldShowErrorConsole = flag;

        ErrorConsoleView errorConsole = mTabControl.getCurrentErrorConsole(true);

        if (flag) {
            // Setting the show state of the console will cause it's the layout to be inflated.
            if (errorConsole.numberOfErrors() > 0) {
                errorConsole.showConsole(ErrorConsoleView.SHOW_MINIMIZED);
            } else {
                errorConsole.showConsole(ErrorConsoleView.SHOW_NONE);
            }

            // Now we can add it to the main view.
            mErrorConsoleContainer.addView(errorConsole,
                    new LinearLayout.LayoutParams(ViewGroup.LayoutParams.FILL_PARENT,
                                                  ViewGroup.LayoutParams.WRAP_CONTENT));
        } else {
            mErrorConsoleContainer.removeView(errorConsole);
        }

    }

    private final static int LOCK_ICON_UNSECURE = 0;
    private final static int LOCK_ICON_SECURE   = 1;
    private final static int LOCK_ICON_MIXED    = 2;

    private int mLockIconType = LOCK_ICON_UNSECURE;
    private int mPrevLockType = LOCK_ICON_UNSECURE;

    private BrowserSettings mSettings;
    private TabControl      mTabControl;
    private ContentResolver mResolver;
    private FrameLayout     mContentView;
    private View            mCustomView;
    private FrameLayout     mCustomViewContainer;
    private WebChromeClient.CustomViewCallback mCustomViewCallback;

    // FIXME, temp address onPrepareMenu performance problem. When we move everything out of
    // view, we should rewrite this.
    private int mCurrentMenuState = 0;
    private int mMenuState = R.id.MAIN_MENU;
    private int mOldMenuState = EMPTY_MENU;
    private static final int EMPTY_MENU = -1;
    private Menu mMenu;

    private FindDialog mFindDialog;
    // Used to prevent chording to result in firing two shortcuts immediately
    // one after another.  Fixes bug 1211714.
    boolean mCanChord;

    private boolean mInLoad;
    private boolean mIsNetworkUp;

    private boolean mPageStarted;
    private boolean mActivityInPause = true;

    private boolean mMenuIsDown;

    private final KeyTracker mKeyTracker = new KeyTracker(this);

    // As trackball doesn't send repeat down, we have to track it ourselves
    private boolean mTrackTrackball;

    private static boolean mInTrace;

    // Performance probe
    private static final int[] SYSTEM_CPU_FORMAT = new int[] {
            Process.PROC_SPACE_TERM | Process.PROC_COMBINE,
            Process.PROC_SPACE_TERM | Process.PROC_OUT_LONG, // 1: user time
            Process.PROC_SPACE_TERM | Process.PROC_OUT_LONG, // 2: nice time
            Process.PROC_SPACE_TERM | Process.PROC_OUT_LONG, // 3: sys time
            Process.PROC_SPACE_TERM | Process.PROC_OUT_LONG, // 4: idle time
            Process.PROC_SPACE_TERM | Process.PROC_OUT_LONG, // 5: iowait time
            Process.PROC_SPACE_TERM | Process.PROC_OUT_LONG, // 6: irq time
            Process.PROC_SPACE_TERM | Process.PROC_OUT_LONG  // 7: softirq time
    };

    private long mStart;
    private long mProcessStart;
    private long mUserStart;
    private long mSystemStart;
    private long mIdleStart;
    private long mIrqStart;

    private long mUiStart;

    private Drawable    mMixLockIcon;
    private Drawable    mSecLockIcon;
    private Drawable    mGenericFavicon;

    /* hold a ref so we can auto-cancel if necessary */
    private AlertDialog mAlertDialog;

    // Wait for credentials before loading google.com
    private ProgressDialog mCredsDlg;

    // The up-to-date URL and title (these can be different from those stored
    // in WebView, since it takes some time for the information in WebView to
    // get updated)
    private String mUrl;
    private String mTitle;

    // As PageInfo has different style for landscape / portrait, we have
    // to re-open it when configuration changed
    private AlertDialog mPageInfoDialog;
    private TabControl.Tab mPageInfoView;
    // If the Page-Info dialog is launched from the SSL-certificate-on-error
    // dialog, we should not just dismiss it, but should get back to the
    // SSL-certificate-on-error dialog. This flag is used to store this state
    private Boolean mPageInfoFromShowSSLCertificateOnError;

    // as SSLCertificateOnError has different style for landscape / portrait,
    // we have to re-open it when configuration changed
    private AlertDialog mSSLCertificateOnErrorDialog;
    private WebView mSSLCertificateOnErrorView;
    private SslErrorHandler mSSLCertificateOnErrorHandler;
    private SslError mSSLCertificateOnErrorError;

    // as SSLCertificate has different style for landscape / portrait, we
    // have to re-open it when configuration changed
    private AlertDialog mSSLCertificateDialog;
    private TabControl.Tab mSSLCertificateView;

    // as HttpAuthentication has different style for landscape / portrait, we
    // have to re-open it when configuration changed
    private AlertDialog mHttpAuthenticationDialog;
    private HttpAuthHandler mHttpAuthHandler;

    /*package*/ static final FrameLayout.LayoutParams COVER_SCREEN_PARAMS =
                                            new FrameLayout.LayoutParams(
                                            ViewGroup.LayoutParams.FILL_PARENT,
                                            ViewGroup.LayoutParams.FILL_PARENT);
    /*package*/ static final FrameLayout.LayoutParams COVER_SCREEN_GRAVITY_CENTER =
                                            new FrameLayout.LayoutParams(
                                            ViewGroup.LayoutParams.FILL_PARENT,
                                            ViewGroup.LayoutParams.FILL_PARENT,
                                            Gravity.CENTER);
    // Google search
    final static String QuickSearch_G = "http://www.google.com/m?q=%s";
    // Wikipedia search
    final static String QuickSearch_W = "http://en.wikipedia.org/w/index.php?search=%s&go=Go";
    // Dictionary search
    final static String QuickSearch_D = "http://dictionary.reference.com/search?q=%s";
    // Google Mobile Local search
    final static String QuickSearch_L = "http://www.google.com/m/search?site=local&q=%s&near=mountain+view";

    final static String QUERY_PLACE_HOLDER = "%s";

    // "source" parameter for Google search through search key
    final static String GOOGLE_SEARCH_SOURCE_SEARCHKEY = "browser-key";
    // "source" parameter for Google search through goto menu
    final static String GOOGLE_SEARCH_SOURCE_GOTO = "browser-goto";
    // "source" parameter for Google search through simplily type
    final static String GOOGLE_SEARCH_SOURCE_TYPE = "browser-type";
    // "source" parameter for Google search suggested by the browser
    final static String GOOGLE_SEARCH_SOURCE_SUGGEST = "browser-suggest";
    // "source" parameter for Google search from unknown source
    final static String GOOGLE_SEARCH_SOURCE_UNKNOWN = "unknown";

    private final static String LOGTAG = "browser";

    private String mLastEnteredUrl;

    private PowerManager.WakeLock mWakeLock;
    private final static int WAKELOCK_TIMEOUT = 5 * 60 * 1000; // 5 minutes

    private Toast mStopToast;

    private TitleBarSet mTitleBar;

    private LinearLayout mErrorConsoleContainer = null;
    private boolean mShouldShowErrorConsole = false;

    // As the ids are dynamically created, we can't guarantee that they will
    // be in sequence, so this static array maps ids to a window number.
    final static private int[] WINDOW_SHORTCUT_ID_ARRAY =
    { R.id.window_one_menu_id, R.id.window_two_menu_id, R.id.window_three_menu_id,
      R.id.window_four_menu_id, R.id.window_five_menu_id, R.id.window_six_menu_id,
      R.id.window_seven_menu_id, R.id.window_eight_menu_id };

    // monitor platform changes
    private IntentFilter mNetworkStateChangedFilter;
    private BroadcastReceiver mNetworkStateIntentReceiver;

    private BroadcastReceiver mPackageInstallationReceiver;

    // activity requestCode
    final static int COMBO_PAGE                 = 1;
    final static int DOWNLOAD_PAGE              = 2;
    final static int PREFERENCES_PAGE           = 3;

    /**
     * A UrlData class to abstract how the content will be set to WebView.
     * This base class uses loadUrl to show the content.
     */
    private static class UrlData {
        String mUrl;
        byte[] mPostData;

        UrlData(String url) {
            this.mUrl = url;
        }

        void setPostData(byte[] postData) {
            mPostData = postData;
        }

        boolean isEmpty() {
            return mUrl == null || mUrl.length() == 0;
        }

        public void loadIn(WebView webView) {
            if (mPostData != null) {
                webView.postUrl(mUrl, mPostData);
            } else {
                webView.loadUrl(mUrl);
            }
        }
    };

    /**
     * A subclass of UrlData class that can display inlined content using
     * {@link WebView#loadDataWithBaseURL(String, String, String, String, String)}.
     */
    private static class InlinedUrlData extends UrlData {
        InlinedUrlData(String inlined, String mimeType, String encoding, String failUrl) {
            super(failUrl);
            mInlined = inlined;
            mMimeType = mimeType;
            mEncoding = encoding;
        }
        String mMimeType;
        String mInlined;
        String mEncoding;
        @Override
        boolean isEmpty() {
            return mInlined == null || mInlined.length() == 0 || super.isEmpty();
        }

        @Override
        public void loadIn(WebView webView) {
            webView.loadDataWithBaseURL(null, mInlined, mMimeType, mEncoding, mUrl);
        }
    }

    /* package */ static final UrlData EMPTY_URL_DATA = new UrlData(null);
}<|MERGE_RESOLUTION|>--- conflicted
+++ resolved
@@ -1970,24 +1970,19 @@
                         finish();
                         return;
                     }
-<<<<<<< HEAD
                     // call pauseWebViewTimers() now, we won't be able to call
                     // it in onPause() as the WebView won't be valid.
-                    pauseWebViewTimers();
-=======
-                    // call pauseWebView() now, we won't be able to call it in
-                    // onPause() as the WebView won't be valid. Temporarily
-                    // change mActivityInPause to be true as pauseWebView() will
-                    // do nothing if mActivityInPause is false.
+                    // Temporarily change mActivityInPause to be true as
+                    // pauseWebViewTimers() will do nothing if mActivityInPause
+                    // is false.
                     boolean savedState = mActivityInPause;
                     if (savedState) {
-                        Log.e(LOGTAG, "BrowserActivity is already paused " +
-                                "while handing goBackOnePageOrQuit.");
+                        Log.e(LOGTAG, "BrowserActivity is already paused "
+                                + "while handing goBackOnePageOrQuit.");
                     }
                     mActivityInPause = true;
-                    pauseWebView();
+                    pauseWebViewTimers();
                     mActivityInPause = savedState;
->>>>>>> 918e1d78
                     removeTabFromContentView(current);
                     mTabControl.removeTab(current);
                 }
