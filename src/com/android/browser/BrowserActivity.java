/*
 * Copyright (C) 2006 The Android Open Source Project
 *
 * Licensed under the Apache License, Version 2.0 (the "License");
 * you may not use this file except in compliance with the License.
 * You may obtain a copy of the License at
 *
 *      http://www.apache.org/licenses/LICENSE-2.0
 *
 * Unless required by applicable law or agreed to in writing, software
 * distributed under the License is distributed on an "AS IS" BASIS,
 * WITHOUT WARRANTIES OR CONDITIONS OF ANY KIND, either express or implied.
 * See the License for the specific language governing permissions and
 * limitations under the License.
 */

package com.android.browser;

import com.google.android.googleapps.IGoogleLoginService;
import com.google.android.googlelogin.GoogleLoginServiceConstants;

import android.app.Activity;
import android.app.ActivityManager;
import android.app.AlertDialog;
import android.app.ProgressDialog;
import android.app.SearchManager;
import android.content.ActivityNotFoundException;
import android.content.BroadcastReceiver;
import android.content.ComponentName;
import android.content.ContentResolver;
import android.content.ContentUris;
import android.content.ContentValues;
import android.content.Context;
import android.content.DialogInterface;
import android.content.Intent;
import android.content.IntentFilter;
import android.content.ServiceConnection;
import android.content.DialogInterface.OnCancelListener;
import android.content.pm.PackageInfo;
import android.content.pm.PackageManager;
import android.content.pm.ResolveInfo;
import android.content.res.AssetManager;
import android.content.res.Configuration;
import android.content.res.Resources;
import android.database.Cursor;
import android.database.sqlite.SQLiteDatabase;
import android.database.sqlite.SQLiteException;
import android.graphics.Bitmap;
import android.graphics.Canvas;
import android.graphics.Color;
import android.graphics.DrawFilter;
import android.graphics.Paint;
import android.graphics.PaintFlagsDrawFilter;
import android.graphics.Picture;
import android.graphics.drawable.BitmapDrawable;
import android.graphics.drawable.Drawable;
import android.graphics.drawable.LayerDrawable;
import android.graphics.drawable.PaintDrawable;
import android.hardware.SensorListener;
import android.hardware.SensorManager;
import android.net.ConnectivityManager;
import android.net.Uri;
import android.net.WebAddress;
import android.net.http.EventHandler;
import android.net.http.SslCertificate;
import android.net.http.SslError;
import android.os.AsyncTask;
import android.os.Bundle;
import android.os.Debug;
import android.os.Environment;
import android.os.Handler;
import android.os.IBinder;
import android.os.Message;
import android.os.PowerManager;
import android.os.Process;
import android.os.RemoteException;
import android.os.ServiceManager;
import android.os.SystemClock;
import android.provider.Browser;
import android.provider.Contacts;
import android.provider.Downloads;
import android.provider.MediaStore;
import android.provider.Contacts.Intents.Insert;
import android.text.IClipboard;
import android.text.TextUtils;
import android.text.format.DateFormat;
import android.text.util.Regex;
import android.util.Log;
import android.view.ContextMenu;
import android.view.Gravity;
import android.view.KeyEvent;
import android.view.LayoutInflater;
import android.view.Menu;
import android.view.MenuInflater;
import android.view.MenuItem;
import android.view.View;
import android.view.ViewGroup;
import android.view.Window;
import android.view.WindowManager;
import android.view.ContextMenu.ContextMenuInfo;
import android.view.MenuItem.OnMenuItemClickListener;
import android.view.animation.AlphaAnimation;
import android.view.animation.Animation;
import android.view.animation.AnimationSet;
import android.view.animation.DecelerateInterpolator;
import android.view.animation.ScaleAnimation;
import android.view.animation.TranslateAnimation;
import android.webkit.CookieManager;
import android.webkit.CookieSyncManager;
import android.webkit.DownloadListener;
import android.webkit.HttpAuthHandler;
import android.webkit.PluginManager;
import android.webkit.SslErrorHandler;
import android.webkit.URLUtil;
import android.webkit.WebChromeClient;
import android.webkit.WebHistoryItem;
import android.webkit.WebIconDatabase;
import android.webkit.WebStorage;
import android.webkit.WebView;
import android.webkit.WebViewClient;
import android.widget.EditText;
import android.widget.FrameLayout;
import android.widget.LinearLayout;
import android.widget.TextView;
import android.widget.Toast;

import java.io.BufferedOutputStream;
import java.io.ByteArrayOutputStream;
import java.io.File;
import java.io.FileInputStream;
import java.io.FileOutputStream;
import java.io.IOException;
import java.io.InputStream;
import java.net.MalformedURLException;
import java.net.URI;
import java.net.URISyntaxException;
import java.net.URL;
import java.net.URLEncoder;
import java.text.ParseException;
import java.util.Date;
import java.util.Enumeration;
import java.util.HashMap;
import java.util.LinkedList;
import java.util.Vector;
import java.util.regex.Matcher;
import java.util.regex.Pattern;
import java.util.zip.ZipEntry;
import java.util.zip.ZipFile;

public class BrowserActivity extends Activity
    implements KeyTracker.OnKeyTracker,
        View.OnCreateContextMenuListener,
        DownloadListener {

    /* Define some aliases to make these debugging flags easier to refer to.
     * This file imports android.provider.Browser, so we can't just refer to "Browser.DEBUG".
     */
    private final static boolean DEBUG = com.android.browser.Browser.DEBUG;
    private final static boolean LOGV_ENABLED = com.android.browser.Browser.LOGV_ENABLED;
    private final static boolean LOGD_ENABLED = com.android.browser.Browser.LOGD_ENABLED;

    private IGoogleLoginService mGls = null;
    private ServiceConnection mGlsConnection = null;

    private SensorManager mSensorManager = null;

    private WebStorage.QuotaUpdater mWebStorageQuotaUpdater = null;

    // These are single-character shortcuts for searching popular sources.
    private static final int SHORTCUT_INVALID = 0;
    private static final int SHORTCUT_GOOGLE_SEARCH = 1;
    private static final int SHORTCUT_WIKIPEDIA_SEARCH = 2;
    private static final int SHORTCUT_DICTIONARY_SEARCH = 3;
    private static final int SHORTCUT_GOOGLE_MOBILE_LOCAL_SEARCH = 4;

    /* Whitelisted webpages
    private static HashSet<String> sWhiteList;

    static {
        sWhiteList = new HashSet<String>();
        sWhiteList.add("cnn.com/");
        sWhiteList.add("espn.go.com/");
        sWhiteList.add("nytimes.com/");
        sWhiteList.add("engadget.com/");
        sWhiteList.add("yahoo.com/");
        sWhiteList.add("msn.com/");
        sWhiteList.add("amazon.com/");
        sWhiteList.add("consumerist.com/");
        sWhiteList.add("google.com/m/news");
    }
    */

    private void setupHomePage() {
        final Runnable getAccount = new Runnable() {
            public void run() {
                // Lower priority
                Process.setThreadPriority(Process.THREAD_PRIORITY_BACKGROUND);
                // get the default home page
                String homepage = mSettings.getHomePage();

                try {
                    if (mGls == null) return;

                    if (!homepage.startsWith("http://www.google.")) return;
                    if (homepage.indexOf('?') == -1) return;

                    String hostedUser = mGls.getAccount(GoogleLoginServiceConstants.PREFER_HOSTED);
                    String googleUser = mGls.getAccount(GoogleLoginServiceConstants.REQUIRE_GOOGLE);

                    // three cases:
                    //
                    //   hostedUser == googleUser
                    //      The device has only a google account
                    //
                    //   hostedUser != googleUser
                    //      The device has a hosted account and a google account
                    //
                    //   hostedUser != null, googleUser == null
                    //      The device has only a hosted account (so far)

                    // developers might have no accounts at all
                    if (hostedUser == null) return;

                    if (googleUser == null || !hostedUser.equals(googleUser)) {
                        String domain = hostedUser.substring(hostedUser.lastIndexOf('@')+1);
                        homepage = homepage.replace("?", "/a/" + domain + "?");
                    }
                } catch (RemoteException ignore) {
                    // Login service died; carry on
                } catch (RuntimeException ignore) {
                    // Login service died; carry on
                } finally {
                    finish(homepage);
                }
            }

            private void finish(final String homepage) {
                mHandler.post(new Runnable() {
                    public void run() {
                        mSettings.setHomePage(BrowserActivity.this, homepage);
                        resumeAfterCredentials();

                        // as this is running in a separate thread,
                        // BrowserActivity's onDestroy() may have been called,
                        // which also calls unbindService().
                        if (mGlsConnection != null) {
                            // we no longer need to keep GLS open
                            unbindService(mGlsConnection);
                            mGlsConnection = null;
                        }
                    } });
            } };

        final boolean[] done = { false };

        // Open a connection to the Google Login Service.  The first
        // time the connection is established, set up the homepage depending on
        // the account in a background thread.
        mGlsConnection = new ServiceConnection() {
            public void onServiceConnected(ComponentName className, IBinder service) {
                mGls = IGoogleLoginService.Stub.asInterface(service);
                if (done[0] == false) {
                    done[0] = true;
                    Thread account = new Thread(getAccount);
                    account.setName("GLSAccount");
                    account.start();
                }
            }
            public void onServiceDisconnected(ComponentName className) {
                mGls = null;
            }
        };

        bindService(GoogleLoginServiceConstants.SERVICE_INTENT,
                    mGlsConnection, Context.BIND_AUTO_CREATE);
    }

    /**
     * This class is in charge of installing pre-packaged plugins
     * from the Browser assets directory to the user's data partition.
     * Plugins are loaded from the "plugins" directory in the assets;
     * Anything that is in this directory will be copied over to the
     * user data partition in app_plugins.
     */
    private class CopyPlugins implements Runnable {
        final static String TAG = "PluginsInstaller";
        final static String ZIP_FILTER = "assets/plugins/";
        final static String APK_PATH = "/system/app/Browser.apk";
        final static String PLUGIN_EXTENSION = ".so";
        final static String TEMPORARY_EXTENSION = "_temp";
        final static String BUILD_INFOS_FILE = "build.prop";
        final static String SYSTEM_BUILD_INFOS_FILE = "/system/"
                              + BUILD_INFOS_FILE;
        final int BUFSIZE = 4096;
        boolean mDoOverwrite = false;
        String pluginsPath;
        Context mContext;
        File pluginsDir;
        AssetManager manager;

        public CopyPlugins (boolean overwrite, Context context) {
            mDoOverwrite = overwrite;
            mContext = context;
        }

        /**
         * Returned a filtered list of ZipEntry.
         * We list all the files contained in the zip and
         * only returns the ones starting with the ZIP_FILTER
         * path.
         *
         * @param zip the zip file used.
         */
        public Vector<ZipEntry> pluginsFilesFromZip(ZipFile zip) {
            Vector<ZipEntry> list = new Vector<ZipEntry>();
            Enumeration entries = zip.entries();
            while (entries.hasMoreElements()) {
                ZipEntry entry = (ZipEntry) entries.nextElement();
                if (entry.getName().startsWith(ZIP_FILTER)) {
                  list.add(entry);
                }
            }
            return list;
        }

        /**
         * Utility method to copy the content from an inputstream
         * to a file output stream.
         */
        public void copyStreams(InputStream is, FileOutputStream fos) {
            BufferedOutputStream os = null;
            try {
                byte data[] = new byte[BUFSIZE];
                int count;
                os = new BufferedOutputStream(fos, BUFSIZE);
                while ((count = is.read(data, 0, BUFSIZE)) != -1) {
                    os.write(data, 0, count);
                }
                os.flush();
            } catch (IOException e) {
                Log.e(TAG, "Exception while copying: " + e);
            } finally {
              try {
                if (os != null) {
                    os.close();
                }
              } catch (IOException e2) {
                Log.e(TAG, "Exception while closing the stream: " + e2);
              }
            }
        }

        /**
         * Returns a string containing the contents of a file
         *
         * @param file the target file
         */
        private String contentsOfFile(File file) {
          String ret = null;
          FileInputStream is = null;
          try {
            byte[] buffer = new byte[BUFSIZE];
            int count;
            is = new FileInputStream(file);
            StringBuffer out = new StringBuffer();

            while ((count = is.read(buffer, 0, BUFSIZE)) != -1) {
              out.append(new String(buffer, 0, count));
            }
            ret = out.toString();
          } catch (IOException e) {
            Log.e(TAG, "Exception getting contents of file " + e);
          } finally {
            if (is != null) {
              try {
                is.close();
              } catch (IOException e2) {
                Log.e(TAG, "Exception while closing the file: " + e2);
              }
            }
          }
          return ret;
        }

        /**
         * Utility method to initialize the user data plugins path.
         */
        public void initPluginsPath() {
            BrowserSettings s = BrowserSettings.getInstance();
            pluginsPath = s.getPluginsPath();
            if (pluginsPath == null) {
                s.loadFromDb(mContext);
                pluginsPath = s.getPluginsPath();
            }
            if (LOGV_ENABLED) {
                Log.v(TAG, "Plugin path: " + pluginsPath);
            }
        }

        /**
         * Utility method to delete a file or a directory
         *
         * @param file the File to delete
         */
        public void deleteFile(File file) {
            File[] files = file.listFiles();
            if ((files != null) && files.length > 0) {
              for (int i=0; i< files.length; i++) {
                deleteFile(files[i]);
              }
            }
            if (!file.delete()) {
              Log.e(TAG, file.getPath() + " could not get deleted");
            }
        }

        /**
         * Clean the content of the plugins directory.
         * We delete the directory, then recreate it.
         */
        public void cleanPluginsDirectory() {
          if (LOGV_ENABLED) {
            Log.v(TAG, "delete plugins directory: " + pluginsPath);
          }
          File pluginsDirectory = new File(pluginsPath);
          deleteFile(pluginsDirectory);
          pluginsDirectory.mkdir();
        }


        /**
         * Copy the SYSTEM_BUILD_INFOS_FILE file containing the
         * informations about the system build to the
         * BUILD_INFOS_FILE in the plugins directory.
         */
        public void copyBuildInfos() {
          try {
            if (LOGV_ENABLED) {
              Log.v(TAG, "Copy build infos to the plugins directory");
            }
            File buildInfoFile = new File(SYSTEM_BUILD_INFOS_FILE);
            File buildInfoPlugins = new File(pluginsPath, BUILD_INFOS_FILE);
            copyStreams(new FileInputStream(buildInfoFile),
                        new FileOutputStream(buildInfoPlugins));
          } catch (IOException e) {
            Log.e(TAG, "Exception while copying the build infos: " + e);
          }
        }

        /**
         * Returns true if the current system is newer than the
         * system that installed the plugins.
         * We determinate this by checking the build number of the system.
         *
         * At the end of the plugins copy operation, we copy the
         * SYSTEM_BUILD_INFOS_FILE to the BUILD_INFOS_FILE.
         * We then just have to load both and compare them -- if they
         * are different the current system is newer.
         *
         * Loading and comparing the strings should be faster than
         * creating a hash, the files being rather small. Extracting the
         * version number would require some parsing which may be more
         * brittle.
         */
        public boolean newSystemImage() {
          try {
            File buildInfoFile = new File(SYSTEM_BUILD_INFOS_FILE);
            File buildInfoPlugins = new File(pluginsPath, BUILD_INFOS_FILE);
            if (!buildInfoPlugins.exists()) {
              if (LOGV_ENABLED) {
                Log.v(TAG, "build.prop in plugins directory " + pluginsPath
                  + " does not exist, therefore it's a new system image");
              }
              return true;
            } else {
              String buildInfo = contentsOfFile(buildInfoFile);
              String buildInfoPlugin = contentsOfFile(buildInfoPlugins);
              if (buildInfo == null || buildInfoPlugin == null
                  || buildInfo.compareTo(buildInfoPlugin) != 0) {
                if (LOGV_ENABLED) {
                  Log.v(TAG, "build.prop are different, "
                    + " therefore it's a new system image");
                }
                return true;
              }
            }
          } catch (Exception e) {
            Log.e(TAG, "Exc in newSystemImage(): " + e);
          }
          return false;
        }

        /**
         * Check if the version of the plugins contained in the
         * Browser assets is the same as the version of the plugins
         * in the plugins directory.
         * We simply iterate on every file in the assets/plugins
         * and return false if a file listed in the assets does
         * not exist in the plugins directory.
         */
        private boolean checkIsDifferentVersions() {
          try {
            ZipFile zip = new ZipFile(APK_PATH);
            Vector<ZipEntry> files = pluginsFilesFromZip(zip);
            int zipFilterLength = ZIP_FILTER.length();

            Enumeration entries = files.elements();
            while (entries.hasMoreElements()) {
              ZipEntry entry = (ZipEntry) entries.nextElement();
              String path = entry.getName().substring(zipFilterLength);
              File outputFile = new File(pluginsPath, path);
              if (!outputFile.exists()) {
                if (LOGV_ENABLED) {
                  Log.v(TAG, "checkIsDifferentVersions(): extracted file "
                    + path + " does not exist, we have a different version");
                }
                return true;
              }
            }
          } catch (IOException e) {
            Log.e(TAG, "Exception in checkDifferentVersions(): " + e);
          }
          return false;
        }

        /**
         * Copy every files from the assets/plugins directory
         * to the app_plugins directory in the data partition.
         * Once copied, we copy over the SYSTEM_BUILD_INFOS file
         * in the plugins directory.
         *
         * NOTE: we directly access the content from the Browser
         * package (it's a zip file) and do not use AssetManager
         * as there is a limit of 1Mb (see Asset.h)
         */
        public void run() {
            // Lower the priority
            Process.setThreadPriority(Process.THREAD_PRIORITY_BACKGROUND);
            try {
                if (pluginsPath == null) {
                    Log.e(TAG, "No plugins path found!");
                    return;
                }

                ZipFile zip = new ZipFile(APK_PATH);
                Vector<ZipEntry> files = pluginsFilesFromZip(zip);
                Vector<File> plugins = new Vector<File>();
                int zipFilterLength = ZIP_FILTER.length();

                Enumeration entries = files.elements();
                while (entries.hasMoreElements()) {
                    ZipEntry entry = (ZipEntry) entries.nextElement();
                    String path = entry.getName().substring(zipFilterLength);
                    File outputFile = new File(pluginsPath, path);
                    outputFile.getParentFile().mkdirs();

                    if (outputFile.exists() && !mDoOverwrite) {
                        if (LOGV_ENABLED) {
                            Log.v(TAG, path + " already extracted.");
                        }
                    } else {
                        if (path.endsWith(PLUGIN_EXTENSION)) {
                            // We rename plugins to be sure a half-copied
                            // plugin is not loaded by the browser.
                            plugins.add(outputFile);
                            outputFile = new File(pluginsPath,
                                path + TEMPORARY_EXTENSION);
                        }
                        FileOutputStream fos = new FileOutputStream(outputFile);
                        if (LOGV_ENABLED) {
                            Log.v(TAG, "copy " + entry + " to "
                                + pluginsPath + "/" + path);
                        }
                        copyStreams(zip.getInputStream(entry), fos);
                    }
                }

                // We now rename the .so we copied, once all their resources
                // are safely copied over to the user data partition.
                Enumeration elems = plugins.elements();
                while (elems.hasMoreElements()) {
                    File renamedFile = (File) elems.nextElement();
                    File sourceFile = new File(renamedFile.getPath()
                        + TEMPORARY_EXTENSION);
                    if (LOGV_ENABLED) {
                        Log.v(TAG, "rename " + sourceFile.getPath()
                            + " to " + renamedFile.getPath());
                    }
                    sourceFile.renameTo(renamedFile);
                }

                copyBuildInfos();
            } catch (IOException e) {
                Log.e(TAG, "IO Exception: " + e);
            }
        }
    };

    /**
     * Copy the content of assets/plugins/ to the app_plugins directory
     * in the data partition.
     *
     * This function is called every time the browser is started.
     * We first check if the system image is newer than the one that
     * copied the plugins (if there's plugins in the data partition).
     * If this is the case, we then check if the versions are different.
     * If they are different, we clean the plugins directory in the
     * data partition, then start a thread to copy the plugins while
     * the browser continue to load.
     *
     * @param overwrite if true overwrite the files even if they are
     * already present (to let the user "reset" the plugins if needed).
     */
    private void copyPlugins(boolean overwrite) {
        CopyPlugins copyPluginsFromAssets = new CopyPlugins(overwrite, this);
        copyPluginsFromAssets.initPluginsPath();
        if (copyPluginsFromAssets.newSystemImage())  {
          if (copyPluginsFromAssets.checkIsDifferentVersions()) {
            copyPluginsFromAssets.cleanPluginsDirectory();
            Thread copyplugins = new Thread(copyPluginsFromAssets);
            copyplugins.setName("CopyPlugins");
            copyplugins.start();
          }
        }
    }

    private class ClearThumbnails extends AsyncTask<File, Void, Void> {
        @Override
        public Void doInBackground(File... files) {
            if (files != null) {
                for (File f : files) {
                    f.delete();
                }
            }
            return null;
        }
    }

    // Flag to enable the touchable browser bar with buttons
    private final boolean CUSTOM_BROWSER_BAR = true;

    @Override public void onCreate(Bundle icicle) {
        if (LOGV_ENABLED) {
            Log.v(LOGTAG, this + " onStart");
        }
        super.onCreate(icicle);
        if (CUSTOM_BROWSER_BAR) {
            this.requestWindowFeature(Window.FEATURE_NO_TITLE);
        } else {
            this.requestWindowFeature(Window.FEATURE_LEFT_ICON);
            this.requestWindowFeature(Window.FEATURE_RIGHT_ICON);
            this.requestWindowFeature(Window.FEATURE_PROGRESS);
            this.requestWindowFeature(Window.FEATURE_INDETERMINATE_PROGRESS);
        }
        // test the browser in OpenGL
        // requestWindowFeature(Window.FEATURE_OPENGL);

        setDefaultKeyMode(DEFAULT_KEYS_SEARCH_LOCAL);

        mResolver = getContentResolver();

        //
        // start MASF proxy service
        //
        //Intent proxyServiceIntent = new Intent();
        //proxyServiceIntent.setComponent
        //    (new ComponentName(
        //        "com.android.masfproxyservice",
        //        "com.android.masfproxyservice.MasfProxyService"));
        //startService(proxyServiceIntent, null);

        mSecLockIcon = Resources.getSystem().getDrawable(
                android.R.drawable.ic_secure);
        mMixLockIcon = Resources.getSystem().getDrawable(
                android.R.drawable.ic_partial_secure);
        mGenericFavicon = getResources().getDrawable(
                R.drawable.app_web_browser_sm);

        FrameLayout frameLayout = (FrameLayout) getWindow().getDecorView()
                .findViewById(com.android.internal.R.id.content);
        if (CUSTOM_BROWSER_BAR) {
            // This FrameLayout will hold the custom FrameLayout and a LinearLayout
            // that contains the title bar and a FrameLayout, which
            // holds everything else.
            FrameLayout browserFrameLayout = (FrameLayout) LayoutInflater.from(this)
                    .inflate(R.layout.custom_screen, null);
            mTitleBar = (TitleBar) browserFrameLayout.findViewById(R.id.title_bar);
            mTitleBar.setBrowserActivity(this);
            mContentView = (FrameLayout) browserFrameLayout.findViewById(
                    R.id.main_content);
            mCustomViewContainer = (FrameLayout) browserFrameLayout
                    .findViewById(R.id.fullscreen_custom_content);
            frameLayout.addView(browserFrameLayout, COVER_SCREEN_PARAMS);
        } else {
            mCustomViewContainer = new FrameLayout(this);
            mCustomViewContainer.setBackgroundColor(Color.BLACK);
            mContentView = new FrameLayout(this);
            frameLayout.addView(mCustomViewContainer, COVER_SCREEN_PARAMS);
            frameLayout.addView(mContentView, COVER_SCREEN_PARAMS);
        }

        // Create the tab control and our initial tab
        mTabControl = new TabControl(this);

        // Open the icon database and retain all the bookmark urls for favicons
        retainIconsOnStartup();

        // Keep a settings instance handy.
        mSettings = BrowserSettings.getInstance();
        mSettings.setTabControl(mTabControl);
        mSettings.loadFromDb(this);

        PowerManager pm = (PowerManager) getSystemService(Context.POWER_SERVICE);
        mWakeLock = pm.newWakeLock(PowerManager.PARTIAL_WAKE_LOCK, "Browser");

        // If this was a web search request, pass it on to the default web search provider.
        if (handleWebSearchIntent(getIntent())) {
            moveTaskToBack(true);
            return;
        }

        if (!mTabControl.restoreState(icicle)) {
            // clear up the thumbnail directory if we can't restore the state as
            // none of the files in the directory are referenced any more.
            new ClearThumbnails().execute(
                    mTabControl.getThumbnailDir().listFiles());
            final Intent intent = getIntent();
            final Bundle extra = intent.getExtras();
            // Create an initial tab.
            // If the intent is ACTION_VIEW and data is not null, the Browser is
            // invoked to view the content by another application. In this case,
            // the tab will be close when exit.
            UrlData urlData = getUrlDataFromIntent(intent);

            final TabControl.Tab t = mTabControl.createNewTab(
                    Intent.ACTION_VIEW.equals(intent.getAction()) &&
                    intent.getData() != null,
                    intent.getStringExtra(Browser.EXTRA_APPLICATION_ID), urlData.mUrl);
            mTabControl.setCurrentTab(t);
            // This is one of the only places we call attachTabToContentView
            // without animating from the tab picker.
            attachTabToContentView(t);
            WebView webView = t.getWebView();
            if (extra != null) {
                int scale = extra.getInt(Browser.INITIAL_ZOOM_LEVEL, 0);
                if (scale > 0 && scale <= 1000) {
                    webView.setInitialScale(scale);
                }
            }
            // If we are not restoring from an icicle, then there is a high
            // likely hood this is the first run. So, check to see if the
            // homepage needs to be configured and copy any plugins from our
            // asset directory to the data partition.
            if ((extra == null || !extra.getBoolean("testing"))
                    && !mSettings.isLoginInitialized()) {
                setupHomePage();
            }
            copyPlugins(true);

            if (urlData.isEmpty()) {
                if (mSettings.isLoginInitialized()) {
                    webView.loadUrl(mSettings.getHomePage());
                } else {
                    waitForCredentials();
                }
            } else {
                if (extra != null) {
                    urlData.setPostData(extra
                            .getByteArray(Browser.EXTRA_POST_DATA));
                }
                urlData.loadIn(webView);
            }
        } else {
            // TabControl.restoreState() will create a new tab even if
            // restoring the state fails. Attach it to the view here since we
            // are not animating from the tab picker.
            attachTabToContentView(mTabControl.getCurrentTab());
        }
        // Read JavaScript flags if it exists.
        String jsFlags = mSettings.getJsFlags();
        if (jsFlags.trim().length() != 0) {
            mTabControl.getCurrentWebView().setJsFlags(jsFlags);
        }

        /* enables registration for changes in network status from
           http stack */
        mNetworkStateChangedFilter = new IntentFilter();
        mNetworkStateChangedFilter.addAction(
                ConnectivityManager.CONNECTIVITY_ACTION);
        mNetworkStateIntentReceiver = new BroadcastReceiver() {
                @Override
                public void onReceive(Context context, Intent intent) {
                    if (intent.getAction().equals(
                            ConnectivityManager.CONNECTIVITY_ACTION)) {
                        boolean down = intent.getBooleanExtra(
                                ConnectivityManager.EXTRA_NO_CONNECTIVITY, false);
                        onNetworkToggle(!down);
                    }
                }
            };

        IntentFilter filter = new IntentFilter(Intent.ACTION_PACKAGE_ADDED);
        filter.addAction(Intent.ACTION_PACKAGE_REMOVED);
        filter.addDataScheme("package");
        mPackageInstallationReceiver = new BroadcastReceiver() {
            @Override
            public void onReceive(Context context, Intent intent) {
                final String action = intent.getAction();
                final String packageName = intent.getData()
                        .getSchemeSpecificPart();
                final boolean replacing = intent.getBooleanExtra(
                        Intent.EXTRA_REPLACING, false);
                if (Intent.ACTION_PACKAGE_REMOVED.equals(action) && replacing) {
                    // if it is replacing, refreshPlugins() when adding
                    return;
                }
                PackageManager pm = BrowserActivity.this.getPackageManager();
                PackageInfo pkgInfo = null;
                try {
                    pkgInfo = pm.getPackageInfo(packageName,
                            PackageManager.GET_PERMISSIONS);
                } catch (PackageManager.NameNotFoundException e) {
                    return;
                }
                if (pkgInfo != null) {
                    String permissions[] = pkgInfo.requestedPermissions;
                    if (permissions == null) {
                        return;
                    }
                    boolean permissionOk = false;
                    for (String permit : permissions) {
                        if (PluginManager.PLUGIN_PERMISSION.equals(permit)) {
                            permissionOk = true;
                            break;
                        }
                    }
                    if (permissionOk) {
                        PluginManager.getInstance(BrowserActivity.this)
                                .refreshPlugins(
                                        Intent.ACTION_PACKAGE_ADDED
                                                .equals(action));
                    }
                }
            }
        };
        registerReceiver(mPackageInstallationReceiver, filter);
    }

    @Override
    protected void onNewIntent(Intent intent) {
        TabControl.Tab current = mTabControl.getCurrentTab();
        // When a tab is closed on exit, the current tab index is set to -1.
        // Reset before proceed as Browser requires the current tab to be set.
        if (current == null) {
            // Try to reset the tab in case the index was incorrect.
            current = mTabControl.getTab(0);
            if (current == null) {
                // No tabs at all so just ignore this intent.
                return;
            }
            mTabControl.setCurrentTab(current);
            attachTabToContentView(current);
            resetTitleAndIcon(current.getWebView());
        }
        final String action = intent.getAction();
        final int flags = intent.getFlags();
        if (Intent.ACTION_MAIN.equals(action) ||
                (flags & Intent.FLAG_ACTIVITY_LAUNCHED_FROM_HISTORY) != 0) {
            // just resume the browser
            return;
        }
        if (Intent.ACTION_VIEW.equals(action)
                || Intent.ACTION_SEARCH.equals(action)
                || MediaStore.INTENT_ACTION_MEDIA_SEARCH.equals(action)
                || Intent.ACTION_WEB_SEARCH.equals(action)) {
            // If this was a search request (e.g. search query directly typed into the address bar),
            // pass it on to the default web search provider.
            if (handleWebSearchIntent(intent)) {
                return;
            }

            UrlData urlData = getUrlDataFromIntent(intent);
            if (urlData.isEmpty()) {
                urlData = new UrlData(mSettings.getHomePage());
            }
            urlData.setPostData(intent
                    .getByteArrayExtra(Browser.EXTRA_POST_DATA));

            if (Intent.ACTION_VIEW.equals(action) &&
                    (flags & Intent.FLAG_ACTIVITY_BROUGHT_TO_FRONT) != 0) {
                final String appId =
                        intent.getStringExtra(Browser.EXTRA_APPLICATION_ID);
                final TabControl.Tab appTab = mTabControl.getTabFromId(appId);
                if (appTab != null) {
                    Log.i(LOGTAG, "Reusing tab for " + appId);
                    // Dismiss the subwindow if applicable.
                    dismissSubWindow(appTab);
                    // Since we might kill the WebView, remove it from the
                    // content view first.
                    removeTabFromContentView(appTab);
                    // Recreate the main WebView after destroying the old one.
                    // If the WebView has the same original url and is on that
                    // page, it can be reused.
                    boolean needsLoad =
                            mTabControl.recreateWebView(appTab, urlData.mUrl);
                    
                    if (current != appTab) {
                        showTab(appTab, needsLoad ? urlData : EMPTY_URL_DATA);
                    } else {
                        if (mTabOverview != null && mAnimationCount == 0) {
                            sendAnimateFromOverview(appTab, false,
                                    needsLoad ? urlData : EMPTY_URL_DATA,
                                    TAB_OVERVIEW_DELAY, null);
                        } else {
                            // If the tab was the current tab, we have to attach
                            // it to the view system again.
                            attachTabToContentView(appTab);
                            if (needsLoad) {
                                urlData.loadIn(appTab.getWebView());
                            }
                        }
                    }
                    return;
                }
                // if FLAG_ACTIVITY_BROUGHT_TO_FRONT flag is on, the url will be
                // opened in a new tab unless we have reached MAX_TABS. Then the
                // url will be opened in the current tab. If a new tab is
                // created, it will have "true" for exit on close.
                openTabAndShow(urlData, null, true, appId);
            } else {
                if ("about:debug".equals(urlData.mUrl)) {
                    mSettings.toggleDebugSettings();
                    return;
                }
                // If the Window overview is up and we are not in the midst of
                // an animation, animate away from the Window overview.
                if (mTabOverview != null && mAnimationCount == 0) {
                    sendAnimateFromOverview(current, false, urlData,
                            TAB_OVERVIEW_DELAY, null);
                } else {
                    // Get rid of the subwindow if it exists
                    dismissSubWindow(current);
                    urlData.loadIn(current.getWebView());
                }
            }
        }
    }

    private int parseUrlShortcut(String url) {
        if (url == null) return SHORTCUT_INVALID;

        // FIXME: quick search, need to be customized by setting
        if (url.length() > 2 && url.charAt(1) == ' ') {
            switch (url.charAt(0)) {
            case 'g': return SHORTCUT_GOOGLE_SEARCH;
            case 'w': return SHORTCUT_WIKIPEDIA_SEARCH;
            case 'd': return SHORTCUT_DICTIONARY_SEARCH;
            case 'l': return SHORTCUT_GOOGLE_MOBILE_LOCAL_SEARCH;
            }
        }
        return SHORTCUT_INVALID;
    }

    /**
     * Launches the default web search activity with the query parameters if the given intent's data
     * are identified as plain search terms and not URLs/shortcuts.
     * @return true if the intent was handled and web search activity was launched, false if not.
     */
    private boolean handleWebSearchIntent(Intent intent) {
        if (intent == null) return false;

        String url = null;
        final String action = intent.getAction();
        if (Intent.ACTION_VIEW.equals(action)) {
            url = intent.getData().toString();
        } else if (Intent.ACTION_SEARCH.equals(action)
                || MediaStore.INTENT_ACTION_MEDIA_SEARCH.equals(action)
                || Intent.ACTION_WEB_SEARCH.equals(action)) {
            url = intent.getStringExtra(SearchManager.QUERY);
        }
        return handleWebSearchRequest(url, intent.getBundleExtra(SearchManager.APP_DATA));
    }

    /**
     * Launches the default web search activity with the query parameters if the given url string
     * was identified as plain search terms and not URL/shortcut.
     * @return true if the request was handled and web search activity was launched, false if not.
     */
    private boolean handleWebSearchRequest(String inUrl, Bundle appData) {
        if (inUrl == null) return false;

        // In general, we shouldn't modify URL from Intent.
        // But currently, we get the user-typed URL from search box as well.
        String url = fixUrl(inUrl).trim();

        // URLs and site specific search shortcuts are handled by the regular flow of control, so
        // return early.
        if (Regex.WEB_URL_PATTERN.matcher(url).matches()
                || ACCEPTED_URI_SCHEMA.matcher(url).matches()
                || parseUrlShortcut(url) != SHORTCUT_INVALID) {
            return false;
        }

        Browser.updateVisitedHistory(mResolver, url, false);
        Browser.addSearchUrl(mResolver, url);

        Intent intent = new Intent(Intent.ACTION_WEB_SEARCH);
        intent.addCategory(Intent.CATEGORY_DEFAULT);
        intent.putExtra(SearchManager.QUERY, url);
        if (appData != null) {
            intent.putExtra(SearchManager.APP_DATA, appData);
        }
        startActivity(intent);

        return true;
    }

    private UrlData getUrlDataFromIntent(Intent intent) {
        String url = null;
        if (intent != null) {
            final String action = intent.getAction();
            if (Intent.ACTION_VIEW.equals(action)) {
                url = smartUrlFilter(intent.getData());
                if (url != null && url.startsWith("content:")) {
                    /* Append mimetype so webview knows how to display */
                    String mimeType = intent.resolveType(getContentResolver());
                    if (mimeType != null) {
                        url += "?" + mimeType;
                    }
                }
                if ("inline:".equals(url)) {
                    return new InlinedUrlData(
                            intent.getStringExtra(Browser.EXTRA_INLINE_CONTENT),
                            intent.getType(),
                            intent.getStringExtra(Browser.EXTRA_INLINE_ENCODING),
                            intent.getStringExtra(Browser.EXTRA_INLINE_FAILURL));
                }
            } else if (Intent.ACTION_SEARCH.equals(action)
                    || MediaStore.INTENT_ACTION_MEDIA_SEARCH.equals(action)
                    || Intent.ACTION_WEB_SEARCH.equals(action)) {
                url = intent.getStringExtra(SearchManager.QUERY);
                if (url != null) {
                    mLastEnteredUrl = url;
                    // Don't add Urls, just search terms.
                    // Urls will get added when the page is loaded.
                    if (!Regex.WEB_URL_PATTERN.matcher(url).matches()) {
                        Browser.updateVisitedHistory(mResolver, url, false);
                    }
                    // In general, we shouldn't modify URL from Intent.
                    // But currently, we get the user-typed URL from search box as well.
                    url = fixUrl(url);
                    url = smartUrlFilter(url);
                    String searchSource = "&source=android-" + GOOGLE_SEARCH_SOURCE_SUGGEST + "&";
                    if (url.contains(searchSource)) {
                        String source = null;
                        final Bundle appData = intent.getBundleExtra(SearchManager.APP_DATA);
                        if (appData != null) {
                            source = appData.getString(SearchManager.SOURCE);
                        }
                        if (TextUtils.isEmpty(source)) {
                            source = GOOGLE_SEARCH_SOURCE_UNKNOWN;
                        }
                        url = url.replace(searchSource, "&source=android-"+source+"&");
                    }
                }
            }
        }
        return new UrlData(url);
    }

    /* package */ static String fixUrl(String inUrl) {
        if (inUrl.startsWith("http://") || inUrl.startsWith("https://"))
            return inUrl;
        if (inUrl.startsWith("http:") ||
                inUrl.startsWith("https:")) {
            if (inUrl.startsWith("http:/") || inUrl.startsWith("https:/")) {
                inUrl = inUrl.replaceFirst("/", "//");
            } else inUrl = inUrl.replaceFirst(":", "://");
        }
        return inUrl;
    }

    /**
     * Looking for the pattern like this
     *
     *          *
     *         * *
     *      ***   *     *******
     *             *   *
     *              * *
     *               *
     */
    private final SensorListener mSensorListener = new SensorListener() {
        private long mLastGestureTime;
        private float[] mPrev = new float[3];
        private float[] mPrevDiff = new float[3];
        private float[] mDiff = new float[3];
        private float[] mRevertDiff = new float[3];

        public void onSensorChanged(int sensor, float[] values) {
            boolean show = false;
            float[] diff = new float[3];

            for (int i = 0; i < 3; i++) {
                diff[i] = values[i] - mPrev[i];
                if (Math.abs(diff[i]) > 1) {
                    show = true;
                }
                if ((diff[i] > 1.0 && mDiff[i] < 0.2)
                        || (diff[i] < -1.0 && mDiff[i] > -0.2)) {
                    // start track when there is a big move, or revert
                    mRevertDiff[i] = mDiff[i];
                    mDiff[i] = 0;
                } else if (diff[i] > -0.2 && diff[i] < 0.2) {
                    // reset when it is flat
                    mDiff[i] = mRevertDiff[i]  = 0;
                }
                mDiff[i] += diff[i];
                mPrevDiff[i] = diff[i];
                mPrev[i] = values[i];
            }

            if (false) {
                // only shows if we think the delta is big enough, in an attempt
                // to detect "serious" moves left/right or up/down
                Log.d("BrowserSensorHack", "sensorChanged " + sensor + " ("
                        + values[0] + ", " + values[1] + ", " + values[2] + ")"
                        + " diff(" + diff[0] + " " + diff[1] + " " + diff[2]
                        + ")");
                Log.d("BrowserSensorHack", "      mDiff(" + mDiff[0] + " "
                        + mDiff[1] + " " + mDiff[2] + ")" + " mRevertDiff("
                        + mRevertDiff[0] + " " + mRevertDiff[1] + " "
                        + mRevertDiff[2] + ")");
            }

            long now = android.os.SystemClock.uptimeMillis();
            if (now - mLastGestureTime > 1000) {
                mLastGestureTime = 0;

                float y = mDiff[1];
                float z = mDiff[2];
                float ay = Math.abs(y);
                float az = Math.abs(z);
                float ry = mRevertDiff[1];
                float rz = mRevertDiff[2];
                float ary = Math.abs(ry);
                float arz = Math.abs(rz);
                boolean gestY = ay > 2.5f && ary > 1.0f && ay > ary;
                boolean gestZ = az > 3.5f && arz > 1.0f && az > arz;

                if ((gestY || gestZ) && !(gestY && gestZ)) {
                    WebView view = mTabControl.getCurrentWebView();

                    if (view != null) {
                        if (gestZ) {
                            if (z < 0) {
                                view.zoomOut();
                            } else {
                                view.zoomIn();
                            }
                        } else {
                            view.flingScroll(0, Math.round(y * 100));
                        }
                    }
                    mLastGestureTime = now;
                }
            }
        }

        public void onAccuracyChanged(int sensor, int accuracy) {
            // TODO Auto-generated method stub

        }
    };

    @Override protected void onResume() {
        super.onResume();
        if (LOGV_ENABLED) {
            Log.v(LOGTAG, "BrowserActivity.onResume: this=" + this);
        }

        if (!mActivityInPause) {
            Log.e(LOGTAG, "BrowserActivity is already resumed.");
            return;
        }

        mTabControl.resumeCurrentTab();
        mActivityInPause = false;
        resumeWebViewTimers();

        if (mWakeLock.isHeld()) {
            mHandler.removeMessages(RELEASE_WAKELOCK);
            mWakeLock.release();
        }

        if (mCredsDlg != null) {
            if (!mHandler.hasMessages(CANCEL_CREDS_REQUEST)) {
             // In case credential request never comes back
                mHandler.sendEmptyMessageDelayed(CANCEL_CREDS_REQUEST, 6000);
            }
        }

        registerReceiver(mNetworkStateIntentReceiver,
                         mNetworkStateChangedFilter);
        WebView.enablePlatformNotifications();

        if (mSettings.doFlick()) {
            if (mSensorManager == null) {
                mSensorManager = (SensorManager) getSystemService(
                        Context.SENSOR_SERVICE);
            }
            mSensorManager.registerListener(mSensorListener,
                    SensorManager.SENSOR_ACCELEROMETER,
                    SensorManager.SENSOR_DELAY_FASTEST);
        } else {
            mSensorManager = null;
        }
    }

    /**
     *  onSaveInstanceState(Bundle map)
     *  onSaveInstanceState is called right before onStop(). The map contains
     *  the saved state.
     */
    @Override protected void onSaveInstanceState(Bundle outState) {
        if (LOGV_ENABLED) {
            Log.v(LOGTAG, "BrowserActivity.onSaveInstanceState: this=" + this);
        }
        // the default implementation requires each view to have an id. As the
        // browser handles the state itself and it doesn't use id for the views,
        // don't call the default implementation. Otherwise it will trigger the
        // warning like this, "couldn't save which view has focus because the
        // focused view XXX has no id".

        // Save all the tabs
        mTabControl.saveState(outState);
    }

    @Override protected void onPause() {
        super.onPause();

        if (mActivityInPause) {
            Log.e(LOGTAG, "BrowserActivity is already paused.");
            return;
        }

        mTabControl.pauseCurrentTab();
        mActivityInPause = true;
        if (mTabControl.getCurrentIndex() >= 0 && !pauseWebViewTimers()) {
            mWakeLock.acquire();
            mHandler.sendMessageDelayed(mHandler
                    .obtainMessage(RELEASE_WAKELOCK), WAKELOCK_TIMEOUT);
        }

        // Clear the credentials toast if it is up
        if (mCredsDlg != null && mCredsDlg.isShowing()) {
            mCredsDlg.dismiss();
        }
        mCredsDlg = null;

        cancelStopToast();

        // unregister network state listener
        unregisterReceiver(mNetworkStateIntentReceiver);
        WebView.disablePlatformNotifications();

        if (mSensorManager != null) {
            mSensorManager.unregisterListener(mSensorListener);
        }
    }

    @Override protected void onDestroy() {
        if (LOGV_ENABLED) {
            Log.v(LOGTAG, "BrowserActivity.onDestroy: this=" + this);
        }
        super.onDestroy();
        // Remove the current tab and sub window
        TabControl.Tab t = mTabControl.getCurrentTab();
        if (t != null) {
            dismissSubWindow(t);
            removeTabFromContentView(t);
        }
        // Destroy all the tabs
        mTabControl.destroy();
        WebIconDatabase.getInstance().close();
        if (mGlsConnection != null) {
            unbindService(mGlsConnection);
            mGlsConnection = null;
        }

        //
        // stop MASF proxy service
        //
        //Intent proxyServiceIntent = new Intent();
        //proxyServiceIntent.setComponent
        //   (new ComponentName(
        //        "com.android.masfproxyservice",
        //        "com.android.masfproxyservice.MasfProxyService"));
        //stopService(proxyServiceIntent);

        unregisterReceiver(mPackageInstallationReceiver);
    }

    @Override
    public void onConfigurationChanged(Configuration newConfig) {
        super.onConfigurationChanged(newConfig);

        if (mPageInfoDialog != null) {
            mPageInfoDialog.dismiss();
            showPageInfo(
                mPageInfoView,
                mPageInfoFromShowSSLCertificateOnError.booleanValue());
        }
        if (mSSLCertificateDialog != null) {
            mSSLCertificateDialog.dismiss();
            showSSLCertificate(
                mSSLCertificateView);
        }
        if (mSSLCertificateOnErrorDialog != null) {
            mSSLCertificateOnErrorDialog.dismiss();
            showSSLCertificateOnError(
                mSSLCertificateOnErrorView,
                mSSLCertificateOnErrorHandler,
                mSSLCertificateOnErrorError);
        }
        if (mHttpAuthenticationDialog != null) {
            String title = ((TextView) mHttpAuthenticationDialog
                    .findViewById(com.android.internal.R.id.alertTitle)).getText()
                    .toString();
            String name = ((TextView) mHttpAuthenticationDialog
                    .findViewById(R.id.username_edit)).getText().toString();
            String password = ((TextView) mHttpAuthenticationDialog
                    .findViewById(R.id.password_edit)).getText().toString();
            int focusId = mHttpAuthenticationDialog.getCurrentFocus()
                    .getId();
            mHttpAuthenticationDialog.dismiss();
            showHttpAuthentication(mHttpAuthHandler, null, null, title,
                    name, password, focusId);
        }
        if (mFindDialog != null && mFindDialog.isShowing()) {
            mFindDialog.onConfigurationChanged(newConfig);
        }
    }

    @Override public void onLowMemory() {
        super.onLowMemory();
        mTabControl.freeMemory();
    }

    private boolean resumeWebViewTimers() {
        if ((!mActivityInPause && !mPageStarted) ||
                (mActivityInPause && mPageStarted)) {
            CookieSyncManager.getInstance().startSync();
            WebView w = mTabControl.getCurrentWebView();
            if (w != null) {
                w.resumeTimers();
            }
            return true;
        } else {
            return false;
        }
    }

    private boolean pauseWebViewTimers() {
        if (mActivityInPause && !mPageStarted) {
            CookieSyncManager.getInstance().stopSync();
            WebView w = mTabControl.getCurrentWebView();
            if (w != null) {
                w.pauseTimers();
            }
            return true;
        } else {
            return false;
        }
    }

    /*
     * This function is called when we are launching for the first time. We
     * are waiting for the login credentials before loading Google home
     * pages. This way the user will be logged in straight away.
     */
    private void waitForCredentials() {
        // Show a toast
        mCredsDlg = new ProgressDialog(this);
        mCredsDlg.setIndeterminate(true);
        mCredsDlg.setMessage(getText(R.string.retrieving_creds_dlg_msg));
        // If the user cancels the operation, then cancel the Google
        // Credentials request.
        mCredsDlg.setCancelMessage(mHandler.obtainMessage(CANCEL_CREDS_REQUEST));
        mCredsDlg.show();

        // We set a timeout for the retrieval of credentials in onResume()
        // as that is when we have freed up some CPU time to get
        // the login credentials.
    }

    /*
     * If we have received the credentials or we have timed out and we are
     * showing the credentials dialog, then it is time to move on.
     */
    private void resumeAfterCredentials() {
        if (mCredsDlg == null) {
            return;
        }

        // Clear the toast
        if (mCredsDlg.isShowing()) {
            mCredsDlg.dismiss();
        }
        mCredsDlg = null;

        // Clear any pending timeout
        mHandler.removeMessages(CANCEL_CREDS_REQUEST);

        // Load the page
        WebView w = mTabControl.getCurrentWebView();
        if (w != null) {
            w.loadUrl(mSettings.getHomePage());
        }

        // Update the settings, need to do this last as it can take a moment
        // to persist the settings. In the mean time we could be loading
        // content.
        mSettings.setLoginInitialized(this);
    }

    // Open the icon database and retain all the icons for visited sites.
    private void retainIconsOnStartup() {
        final WebIconDatabase db = WebIconDatabase.getInstance();
        db.open(getDir("icons", 0).getPath());
        try {
            Cursor c = Browser.getAllBookmarks(mResolver);
            if (!c.moveToFirst()) {
                c.deactivate();
                return;
            }
            int urlIndex = c.getColumnIndex(Browser.BookmarkColumns.URL);
            do {
                String url = c.getString(urlIndex);
                db.retainIconForPageUrl(url);
            } while (c.moveToNext());
            c.deactivate();
        } catch (IllegalStateException e) {
            Log.e(LOGTAG, "retainIconsOnStartup", e);
        }
    }

    // Helper method for getting the top window.
    WebView getTopWindow() {
        return mTabControl.getCurrentTopWebView();
    }

    @Override
    public boolean onCreateOptionsMenu(Menu menu) {
        super.onCreateOptionsMenu(menu);

        MenuInflater inflater = getMenuInflater();
        inflater.inflate(R.menu.browser, menu);
        mMenu = menu;
        updateInLoadMenuItems();
        return true;
    }

    /**
     * As the menu can be open when loading state changes
     * we must manually update the state of the stop/reload menu
     * item
     */
    private void updateInLoadMenuItems() {
        if (mMenu == null) {
            return;
        }
        MenuItem src = mInLoad ?
                mMenu.findItem(R.id.stop_menu_id):
                    mMenu.findItem(R.id.reload_menu_id);
        MenuItem dest = mMenu.findItem(R.id.stop_reload_menu_id);
        dest.setIcon(src.getIcon());
        dest.setTitle(src.getTitle());
    }

    @Override
    public boolean onContextItemSelected(MenuItem item) {
        // chording is not an issue with context menus, but we use the same
        // options selector, so set mCanChord to true so we can access them.
        mCanChord = true;
        int id = item.getItemId();
        final WebView webView = getTopWindow();
        if (null == webView) {
            return false;
        }
        final HashMap hrefMap = new HashMap();
        hrefMap.put("webview", webView);
        final Message msg = mHandler.obtainMessage(
                FOCUS_NODE_HREF, id, 0, hrefMap);
        switch (id) {
            // -- Browser context menu
            case R.id.open_context_menu_id:
            case R.id.open_newtab_context_menu_id:
            case R.id.bookmark_context_menu_id:
            case R.id.save_link_context_menu_id:
            case R.id.share_link_context_menu_id:
            case R.id.copy_link_context_menu_id:
                webView.requestFocusNodeHref(msg);
                break;

            default:
                // For other context menus
                return onOptionsItemSelected(item);
        }
        mCanChord = false;
        return true;
    }

    private Bundle createGoogleSearchSourceBundle(String source) {
        Bundle bundle = new Bundle();
        bundle.putString(SearchManager.SOURCE, source);
        return bundle;
    }

    /**
     * Overriding this to insert a local information bundle
     */
    @Override
    public boolean onSearchRequested() {
        startSearch(null, false,
                createGoogleSearchSourceBundle(GOOGLE_SEARCH_SOURCE_SEARCHKEY), false);
        return true;
    }

    @Override
    public void startSearch(String initialQuery, boolean selectInitialQuery,
            Bundle appSearchData, boolean globalSearch) {
        if (appSearchData == null) {
            appSearchData = createGoogleSearchSourceBundle(GOOGLE_SEARCH_SOURCE_TYPE);
        }
        super.startSearch(initialQuery, selectInitialQuery, appSearchData, globalSearch);
    }

    @Override
    public boolean onOptionsItemSelected(MenuItem item) {
        if (!mCanChord) {
            // The user has already fired a shortcut with this hold down of the
            // menu key.
            return false;
        }
        if (null == mTabOverview && null == getTopWindow()) {
            return false;
        }
        switch (item.getItemId()) {
            // -- Main menu
            case R.id.goto_menu_id: {
                String url = getTopWindow().getUrl();
                startSearch(mSettings.getHomePage().equals(url) ? null : url, true,
                        createGoogleSearchSourceBundle(GOOGLE_SEARCH_SOURCE_GOTO), false);
                }
                break;

            case R.id.bookmarks_menu_id:
                bookmarksOrHistoryPicker(false);
                break;

            case R.id.windows_menu_id:
                if (mTabControl.getTabCount() == 1) {
                    openTabAndShow(mSettings.getHomePage(), null, false, null);
                } else {
                    tabPicker(true, mTabControl.getCurrentIndex(), false);
                }
                break;

            case R.id.stop_reload_menu_id:
                if (mInLoad) {
                    stopLoading();
                } else {
                    getTopWindow().reload();
                }
                break;

            case R.id.back_menu_id:
                getTopWindow().goBack();
                break;

            case R.id.forward_menu_id:
                getTopWindow().goForward();
                break;

            case R.id.close_menu_id:
                // Close the subwindow if it exists.
                if (mTabControl.getCurrentSubWindow() != null) {
                    dismissSubWindow(mTabControl.getCurrentTab());
                    break;
                }
                final int currentIndex = mTabControl.getCurrentIndex();
                final TabControl.Tab parent =
                        mTabControl.getCurrentTab().getParentTab();
                int indexToShow = -1;
                if (parent != null) {
                    indexToShow = mTabControl.getTabIndex(parent);
                } else {
                    // Get the last tab in the list. If it is the current tab,
                    // subtract 1 more.
                    indexToShow = mTabControl.getTabCount() - 1;
                    if (currentIndex == indexToShow) {
                        indexToShow--;
                    }
                }
                switchTabs(currentIndex, indexToShow, true);
                break;

            case R.id.homepage_menu_id:
                TabControl.Tab current = mTabControl.getCurrentTab();
                if (current != null) {
                    dismissSubWindow(current);
                    current.getWebView().loadUrl(mSettings.getHomePage());
                }
                break;

            case R.id.preferences_menu_id:
                Intent intent = new Intent(this,
                        BrowserPreferencesPage.class);
                startActivityForResult(intent, PREFERENCES_PAGE);
                break;

            case R.id.find_menu_id:
                if (null == mFindDialog) {
                    mFindDialog = new FindDialog(this);
                }
                mFindDialog.setWebView(getTopWindow());
                mFindDialog.show();
                mMenuState = EMPTY_MENU;
                break;

            case R.id.select_text_id:
                getTopWindow().emulateShiftHeld();
                break;
            case R.id.page_info_menu_id:
                showPageInfo(mTabControl.getCurrentTab(), false);
                break;

            case R.id.classic_history_menu_id:
                bookmarksOrHistoryPicker(true);
                break;

            case R.id.share_page_menu_id:
                Browser.sendString(this, getTopWindow().getUrl());
                break;

            case R.id.dump_nav_menu_id:
                getTopWindow().debugDump();
                break;

            case R.id.zoom_in_menu_id:
                getTopWindow().zoomIn();
                break;

            case R.id.zoom_out_menu_id:
                getTopWindow().zoomOut();
                break;

            case R.id.view_downloads_menu_id:
                viewDownloads(null);
                break;

            // -- Tab menu
            case R.id.view_tab_menu_id:
                if (mTabListener != null && mTabOverview != null) {
                    int pos = mTabOverview.getContextMenuPosition(item);
                    mTabOverview.setCurrentIndex(pos);
                    mTabListener.onClick(pos);
                }
                break;

            case R.id.remove_tab_menu_id:
                if (mTabListener != null && mTabOverview != null) {
                    int pos = mTabOverview.getContextMenuPosition(item);
                    mTabListener.remove(pos);
                }
                break;

            case R.id.new_tab_menu_id:
                // No need to check for mTabOverview here since we are not
                // dependent on it for a position.
                if (mTabListener != null) {
                    // If the overview happens to be non-null, make the "New
                    // Tab" cell visible.
                    if (mTabOverview != null) {
                        mTabOverview.setCurrentIndex(ImageGrid.NEW_TAB);
                    }
                    mTabListener.onClick(ImageGrid.NEW_TAB);
                }
                break;

            case R.id.bookmark_tab_menu_id:
                if (mTabListener != null && mTabOverview != null) {
                    int pos = mTabOverview.getContextMenuPosition(item);
                    TabControl.Tab t = mTabControl.getTab(pos);
                    // Since we called populatePickerData for all of the
                    // tabs, getTitle and getUrl will return appropriate
                    // values.
                    Browser.saveBookmark(BrowserActivity.this, t.getTitle(),
                            t.getUrl());
                }
                break;

            case R.id.history_tab_menu_id:
                bookmarksOrHistoryPicker(true);
                break;

            case R.id.bookmarks_tab_menu_id:
                bookmarksOrHistoryPicker(false);
                break;

            case R.id.properties_tab_menu_id:
                if (mTabListener != null && mTabOverview != null) {
                    int pos = mTabOverview.getContextMenuPosition(item);
                    showPageInfo(mTabControl.getTab(pos), false);
                }
                break;

            case R.id.window_one_menu_id:
            case R.id.window_two_menu_id:
            case R.id.window_three_menu_id:
            case R.id.window_four_menu_id:
            case R.id.window_five_menu_id:
            case R.id.window_six_menu_id:
            case R.id.window_seven_menu_id:
            case R.id.window_eight_menu_id:
                {
                    int menuid = item.getItemId();
                    for (int id = 0; id < WINDOW_SHORTCUT_ID_ARRAY.length; id++) {
                        if (WINDOW_SHORTCUT_ID_ARRAY[id] == menuid) {
                            TabControl.Tab desiredTab = mTabControl.getTab(id);
                            if (desiredTab != null &&
                                    desiredTab != mTabControl.getCurrentTab()) {
                                switchTabs(mTabControl.getCurrentIndex(), id, false);
                            }
                            break;
                        }
                    }
                }
                break;

            default:
                if (!super.onOptionsItemSelected(item)) {
                    return false;
                }
                // Otherwise fall through.
        }
        mCanChord = false;
        return true;
    }

    public void closeFind() {
        mMenuState = R.id.MAIN_MENU;
    }

    @Override public boolean onPrepareOptionsMenu(Menu menu)
    {
        // This happens when the user begins to hold down the menu key, so
        // allow them to chord to get a shortcut.
        mCanChord = true;
        // Note: setVisible will decide whether an item is visible; while
        // setEnabled() will decide whether an item is enabled, which also means
        // whether the matching shortcut key will function.
        super.onPrepareOptionsMenu(menu);
        switch (mMenuState) {
            case R.id.TAB_MENU:
                if (mCurrentMenuState != mMenuState) {
                    menu.setGroupVisible(R.id.MAIN_MENU, false);
                    menu.setGroupEnabled(R.id.MAIN_MENU, false);
                    menu.setGroupEnabled(R.id.MAIN_SHORTCUT_MENU, false);
                    menu.setGroupVisible(R.id.TAB_MENU, true);
                    menu.setGroupEnabled(R.id.TAB_MENU, true);
                }
                boolean newT = mTabControl.getTabCount() < TabControl.MAX_TABS;
                final MenuItem tab = menu.findItem(R.id.new_tab_menu_id);
                tab.setVisible(newT);
                tab.setEnabled(newT);
                break;
            case EMPTY_MENU:
                if (mCurrentMenuState != mMenuState) {
                    menu.setGroupVisible(R.id.MAIN_MENU, false);
                    menu.setGroupEnabled(R.id.MAIN_MENU, false);
                    menu.setGroupEnabled(R.id.MAIN_SHORTCUT_MENU, false);
                    menu.setGroupVisible(R.id.TAB_MENU, false);
                    menu.setGroupEnabled(R.id.TAB_MENU, false);
                }
                break;
            default:
                if (mCurrentMenuState != mMenuState) {
                    menu.setGroupVisible(R.id.MAIN_MENU, true);
                    menu.setGroupEnabled(R.id.MAIN_MENU, true);
                    menu.setGroupEnabled(R.id.MAIN_SHORTCUT_MENU, true);
                    menu.setGroupVisible(R.id.TAB_MENU, false);
                    menu.setGroupEnabled(R.id.TAB_MENU, false);
                }
                final WebView w = getTopWindow();
                boolean canGoBack = false;
                boolean canGoForward = false;
                boolean isHome = false;
                if (w != null) {
                    canGoBack = w.canGoBack();
                    canGoForward = w.canGoForward();
                    isHome = mSettings.getHomePage().equals(w.getUrl());
                }
                final MenuItem back = menu.findItem(R.id.back_menu_id);
                back.setEnabled(canGoBack);

                final MenuItem home = menu.findItem(R.id.homepage_menu_id);
                home.setEnabled(!isHome);

                menu.findItem(R.id.forward_menu_id)
                        .setEnabled(canGoForward);

                // decide whether to show the share link option
                PackageManager pm = getPackageManager();
                Intent send = new Intent(Intent.ACTION_SEND);
                send.setType("text/plain");
                ResolveInfo ri = pm.resolveActivity(send, PackageManager.MATCH_DEFAULT_ONLY);
                menu.findItem(R.id.share_page_menu_id).setVisible(ri != null);

                // If there is only 1 window, the text will be "New window"
                final MenuItem windows = menu.findItem(R.id.windows_menu_id);
                windows.setTitleCondensed(mTabControl.getTabCount() > 1 ?
                        getString(R.string.view_tabs_condensed) :
                        getString(R.string.tab_picker_new_tab));

                boolean isNavDump = mSettings.isNavDump();
                final MenuItem nav = menu.findItem(R.id.dump_nav_menu_id);
                nav.setVisible(isNavDump);
                nav.setEnabled(isNavDump);
                break;
        }
        mCurrentMenuState = mMenuState;
        return true;
    }

    @Override
    public void onCreateContextMenu(ContextMenu menu, View v,
            ContextMenuInfo menuInfo) {
        WebView webview = (WebView) v;
        WebView.HitTestResult result = webview.getHitTestResult();
        if (result == null) {
            return;
        }

        int type = result.getType();
        if (type == WebView.HitTestResult.UNKNOWN_TYPE) {
            Log.w(LOGTAG,
                    "We should not show context menu when nothing is touched");
            return;
        }
        if (type == WebView.HitTestResult.EDIT_TEXT_TYPE) {
            // let TextView handles context menu
            return;
        }

        // Note, http://b/issue?id=1106666 is requesting that
        // an inflated menu can be used again. This is not available
        // yet, so inflate each time (yuk!)
        MenuInflater inflater = getMenuInflater();
        inflater.inflate(R.menu.browsercontext, menu);

        // Show the correct menu group
        String extra = result.getExtra();
        menu.setGroupVisible(R.id.PHONE_MENU,
                type == WebView.HitTestResult.PHONE_TYPE);
        menu.setGroupVisible(R.id.EMAIL_MENU,
                type == WebView.HitTestResult.EMAIL_TYPE);
        menu.setGroupVisible(R.id.GEO_MENU,
                type == WebView.HitTestResult.GEO_TYPE);
        menu.setGroupVisible(R.id.IMAGE_MENU,
                type == WebView.HitTestResult.IMAGE_TYPE
                || type == WebView.HitTestResult.SRC_IMAGE_ANCHOR_TYPE);
        menu.setGroupVisible(R.id.ANCHOR_MENU,
                type == WebView.HitTestResult.SRC_ANCHOR_TYPE
                || type == WebView.HitTestResult.SRC_IMAGE_ANCHOR_TYPE);

        // Setup custom handling depending on the type
        switch (type) {
            case WebView.HitTestResult.PHONE_TYPE:
                menu.setHeaderTitle(Uri.decode(extra));
                menu.findItem(R.id.dial_context_menu_id).setIntent(
                        new Intent(Intent.ACTION_VIEW, Uri
                                .parse(WebView.SCHEME_TEL + extra)));
                Intent addIntent = new Intent(Intent.ACTION_INSERT_OR_EDIT);
                addIntent.putExtra(Insert.PHONE, Uri.decode(extra));
                addIntent.setType(Contacts.People.CONTENT_ITEM_TYPE);
                menu.findItem(R.id.add_contact_context_menu_id).setIntent(
                        addIntent);
                menu.findItem(R.id.copy_phone_context_menu_id).setOnMenuItemClickListener(
                        new Copy(extra));
                break;

            case WebView.HitTestResult.EMAIL_TYPE:
                menu.setHeaderTitle(extra);
                menu.findItem(R.id.email_context_menu_id).setIntent(
                        new Intent(Intent.ACTION_VIEW, Uri
                                .parse(WebView.SCHEME_MAILTO + extra)));
                menu.findItem(R.id.copy_mail_context_menu_id).setOnMenuItemClickListener(
                        new Copy(extra));
                break;

            case WebView.HitTestResult.GEO_TYPE:
                menu.setHeaderTitle(extra);
                menu.findItem(R.id.map_context_menu_id).setIntent(
                        new Intent(Intent.ACTION_VIEW, Uri
                                .parse(WebView.SCHEME_GEO
                                        + URLEncoder.encode(extra))));
                menu.findItem(R.id.copy_geo_context_menu_id).setOnMenuItemClickListener(
                        new Copy(extra));
                break;

            case WebView.HitTestResult.SRC_ANCHOR_TYPE:
            case WebView.HitTestResult.SRC_IMAGE_ANCHOR_TYPE:
                TextView titleView = (TextView) LayoutInflater.from(this)
                        .inflate(android.R.layout.browser_link_context_header,
                        null);
                titleView.setText(extra);
                menu.setHeaderView(titleView);
                // decide whether to show the open link in new tab option
                menu.findItem(R.id.open_newtab_context_menu_id).setVisible(
                        mTabControl.getTabCount() < TabControl.MAX_TABS);
                PackageManager pm = getPackageManager();
                Intent send = new Intent(Intent.ACTION_SEND);
                send.setType("text/plain");
                ResolveInfo ri = pm.resolveActivity(send, PackageManager.MATCH_DEFAULT_ONLY);
                menu.findItem(R.id.share_link_context_menu_id).setVisible(ri != null);
                if (type == WebView.HitTestResult.SRC_ANCHOR_TYPE) {
                    break;
                }
                // otherwise fall through to handle image part
            case WebView.HitTestResult.IMAGE_TYPE:
                if (type == WebView.HitTestResult.IMAGE_TYPE) {
                    menu.setHeaderTitle(extra);
                }
                menu.findItem(R.id.view_image_context_menu_id).setIntent(
                        new Intent(Intent.ACTION_VIEW, Uri.parse(extra)));
                menu.findItem(R.id.download_context_menu_id).
                        setOnMenuItemClickListener(new Download(extra));
                break;

            default:
                Log.w(LOGTAG, "We should not get here.");
                break;
        }
    }

    // Attach the given tab to the content view.
    private void attachTabToContentView(TabControl.Tab t) {
        final WebView main = t.getWebView();
        // Attach the main WebView.
        mContentView.addView(main, COVER_SCREEN_PARAMS);
        // Attach the sub window if necessary
        attachSubWindow(t);
        // Request focus on the top window.
        t.getTopWindow().requestFocus();
    }

    // Attach a sub window to the main WebView of the given tab.
    private void attachSubWindow(TabControl.Tab t) {
        // If a sub window exists, attach it to the content view.
        final WebView subView = t.getSubWebView();
        if (subView != null) {
            final View container = t.getSubWebViewContainer();
            mContentView.addView(container, COVER_SCREEN_PARAMS);
            subView.requestFocus();
        }
    }

    // Remove the given tab from the content view.
    private void removeTabFromContentView(TabControl.Tab t) {
        // Remove the main WebView.
        mContentView.removeView(t.getWebView());
        // Remove the sub window if it exists.
        if (t.getSubWebView() != null) {
            mContentView.removeView(t.getSubWebViewContainer());
        }
    }

    // Remove the sub window if it exists. Also called by TabControl when the
    // user clicks the 'X' to dismiss a sub window.
    /* package */ void dismissSubWindow(TabControl.Tab t) {
        final WebView mainView = t.getWebView();
        if (t.getSubWebView() != null) {
            // Remove the container view and request focus on the main WebView.
            mContentView.removeView(t.getSubWebViewContainer());
            mainView.requestFocus();
            // Tell the TabControl to dismiss the subwindow. This will destroy
            // the WebView.
            mTabControl.dismissSubWindow(t);
        }
    }

    // Send the ANIMTE_FROM_OVERVIEW message after changing the current tab.
    private void sendAnimateFromOverview(final TabControl.Tab tab,
            final boolean newTab, final UrlData urlData, final int delay,
            final Message msg) {
        // Set the current tab.
        mTabControl.setCurrentTab(tab);
        // Attach the WebView so it will layout.
        attachTabToContentView(tab);
        // Set the view to invisibile for now.
        tab.getWebView().setVisibility(View.INVISIBLE);
        // If there is a sub window, make it invisible too.
        if (tab.getSubWebView() != null) {
            tab.getSubWebViewContainer().setVisibility(View.INVISIBLE);
        }
        // Create our fake animating view.
        final AnimatingView view = new AnimatingView(this, tab);
        // Attach it to the view system and make in invisible so it will
        // layout but not flash white on the screen.
        mContentView.addView(view, COVER_SCREEN_PARAMS);
        view.setVisibility(View.INVISIBLE);
        // Send the animate message.
        final HashMap map = new HashMap();
        map.put("view", view);
        // Load the url after the AnimatingView has captured the picture. This
        // prevents any bad layout or bad scale from being used during
        // animation.
        if (!urlData.isEmpty()) {
            dismissSubWindow(tab);
            urlData.loadIn(tab.getWebView());
        }
        map.put("msg", msg);
        mHandler.sendMessageDelayed(mHandler.obtainMessage(
                ANIMATE_FROM_OVERVIEW, newTab ? 1 : 0, 0, map), delay);
        // Increment the count to indicate that we are in an animation.
        mAnimationCount++;
        // Remove the listener so we don't get any more tab changes.
        mTabOverview.setListener(null);
        mTabListener = null;
        // Make the menu empty until the animation completes.
        mMenuState = EMPTY_MENU;

    }

    // 500ms animation with 800ms delay
    private static final int TAB_ANIMATION_DURATION = 200;
    private static final int TAB_OVERVIEW_DELAY     = 500;

    // Called by TabControl when a tab is requesting focus
    /* package */ void showTab(TabControl.Tab t) {
        showTab(t, EMPTY_URL_DATA);
    }

    private void showTab(TabControl.Tab t, UrlData urlData) {
        // Disallow focus change during a tab animation.
        if (mAnimationCount > 0) {
            return;
        }
        int delay = 0;
        if (mTabOverview == null) {
            // Add a delay so the tab overview can be shown before the second
            // animation begins.
            delay = TAB_ANIMATION_DURATION + TAB_OVERVIEW_DELAY;
            tabPicker(false, mTabControl.getTabIndex(t), false);
        }
        sendAnimateFromOverview(t, false, urlData, delay, null);
    }

    // A wrapper function of {@link #openTabAndShow(UrlData, Message, boolean, String)}
    // that accepts url as string.
    private TabControl.Tab openTabAndShow(String url, final Message msg,
            boolean closeOnExit, String appId) {
        return openTabAndShow(new UrlData(url), msg, closeOnExit, appId);
    }

    // This method does a ton of stuff. It will attempt to create a new tab
    // if we haven't reached MAX_TABS. Otherwise it uses the current tab. If
    // url isn't null, it will load the given url. If the tab overview is not
    // showing, it will animate to the tab overview, create a new tab and
    // animate away from it. After the animation completes, it will dispatch
    // the given Message. If the tab overview is already showing (i.e. this
    // method is called from TabListener.onClick(), the method will animate
    // away from the tab overview.
    private TabControl.Tab openTabAndShow(UrlData urlData, final Message msg,
            boolean closeOnExit, String appId) {
        final boolean newTab = mTabControl.getTabCount() != TabControl.MAX_TABS;
        final TabControl.Tab currentTab = mTabControl.getCurrentTab();
        if (newTab) {
            int delay = 0;
            // If the tab overview is up and there are animations, just load
            // the url.
            if (mTabOverview != null && mAnimationCount > 0) {
                if (!urlData.isEmpty()) {
                    // We should not have a msg here since onCreateWindow
                    // checks the animation count and every other caller passes
                    // null.
                    assert msg == null;
                    // just dismiss the subwindow and load the given url.
                    dismissSubWindow(currentTab);
                    urlData.loadIn(currentTab.getWebView());
                }
            } else {
                // show mTabOverview if it is not there.
                if (mTabOverview == null) {
                    // We have to delay the animation from the tab picker by the
                    // length of the tab animation. Add a delay so the tab
                    // overview can be shown before the second animation begins.
                    delay = TAB_ANIMATION_DURATION + TAB_OVERVIEW_DELAY;
                    tabPicker(false, ImageGrid.NEW_TAB, false);
                }
                // Animate from the Tab overview after any animations have
                // finished.
                final TabControl.Tab tab = mTabControl.createNewTab(
                        closeOnExit, appId, urlData.mUrl);
                sendAnimateFromOverview(tab, true, urlData, delay, msg);
                return tab;
            }
        } else if (!urlData.isEmpty()) {
            // We should not have a msg here.
            assert msg == null;
            if (mTabOverview != null && mAnimationCount == 0) {
                sendAnimateFromOverview(currentTab, false, urlData,
                        TAB_OVERVIEW_DELAY, null);
            } else {
                // Get rid of the subwindow if it exists
                dismissSubWindow(currentTab);
                // Load the given url.
                urlData.loadIn(currentTab.getWebView());
            }
        }
        return currentTab;
    }

    private Animation createTabAnimation(final AnimatingView view,
            final View cell, boolean scaleDown) {
        final AnimationSet set = new AnimationSet(true);
        final float scaleX = (float) cell.getWidth() / view.getWidth();
        final float scaleY = (float) cell.getHeight() / view.getHeight();
        if (scaleDown) {
            set.addAnimation(new ScaleAnimation(1.0f, scaleX, 1.0f, scaleY));
            set.addAnimation(new TranslateAnimation(0, cell.getLeft(), 0,
                    cell.getTop()));
        } else {
            set.addAnimation(new ScaleAnimation(scaleX, 1.0f, scaleY, 1.0f));
            set.addAnimation(new TranslateAnimation(cell.getLeft(), 0,
                    cell.getTop(), 0));
        }
        set.setDuration(TAB_ANIMATION_DURATION);
        set.setInterpolator(new DecelerateInterpolator());
        return set;
    }

    // Animate to the tab overview. currentIndex tells us which position to
    // animate to and newIndex is the position that should be selected after
    // the animation completes.
    // If remove is true, after the animation stops, a confirmation dialog will
    // be displayed to the user.
    private void animateToTabOverview(final int newIndex, final boolean remove,
            final AnimatingView view) {
        // Find the view in the ImageGrid allowing for the "New Tab" cell.
        int position = mTabControl.getTabIndex(view.mTab);
        if (!((ImageAdapter) mTabOverview.getAdapter()).maxedOut()) {
            position++;
        }

        // Offset the tab position with the first visible position to get a
        // number between 0 and 3.
        position -= mTabOverview.getFirstVisiblePosition();

        // Grab the view that we are going to animate to.
        final View v = mTabOverview.getChildAt(position);

        final Animation.AnimationListener l =
                new Animation.AnimationListener() {
                    public void onAnimationStart(Animation a) {
                        if (mTabOverview != null) {
                            mTabOverview.requestFocus();
                            // Clear the listener so we don't trigger a tab
                            // selection.
                            mTabOverview.setListener(null);
                        }
                    }
                    public void onAnimationRepeat(Animation a) {}
                    public void onAnimationEnd(Animation a) {
                        // We are no longer animating so decrement the count.
                        mAnimationCount--;
                        // Make the view GONE so that it will not draw between
                        // now and when the Runnable is handled.
                        view.setVisibility(View.GONE);
                        // Post a runnable since we can't modify the view
                        // hierarchy during this callback.
                        mHandler.post(new Runnable() {
                            public void run() {
                                // Remove the AnimatingView.
                                mContentView.removeView(view);
                                if (mTabOverview != null) {
                                    // Make newIndex visible.
                                    mTabOverview.setCurrentIndex(newIndex);
                                    // Restore the listener.
                                    mTabOverview.setListener(mTabListener);
                                    // Change the menu to TAB_MENU if the
                                    // ImageGrid is interactive.
                                    if (mTabOverview.isLive()) {
                                        mMenuState = R.id.TAB_MENU;
                                        mTabOverview.requestFocus();
                                    }
                                }
                                // If a remove was requested, remove the tab.
                                if (remove) {
                                    // During a remove, the current tab has
                                    // already changed. Remember the current one
                                    // here.
                                    final TabControl.Tab currentTab =
                                            mTabControl.getCurrentTab();
                                    // Remove the tab at newIndex from
                                    // TabControl and the tab overview.
                                    final TabControl.Tab tab =
                                            mTabControl.getTab(newIndex);
                                    mTabControl.removeTab(tab);
                                    // Restore the current tab.
                                    if (currentTab != tab) {
                                        mTabControl.setCurrentTab(currentTab);
                                    }
                                    if (mTabOverview != null) {
                                        mTabOverview.remove(newIndex);
                                        // Make the current tab visible.
                                        mTabOverview.setCurrentIndex(
                                                mTabControl.getCurrentIndex());
                                    }
                                }
                            }
                        });
                    }
                };

        // Do an animation if there is a view to animate to.
        if (v != null) {
            // Create our animation
            final Animation anim = createTabAnimation(view, v, true);
            anim.setAnimationListener(l);
            // Start animating
            view.startAnimation(anim);
        } else {
            // If something goes wrong and we didn't find a view to animate to,
            // just do everything here.
            l.onAnimationStart(null);
            l.onAnimationEnd(null);
        }
    }

    // Animate from the tab picker. The index supplied is the index to animate
    // from.
    private void animateFromTabOverview(final AnimatingView view,
            final boolean newTab, final Message msg) {
        // firstVisible is the first visible tab on the screen.  This helps
        // to know which corner of the screen the selected tab is.
        int firstVisible = mTabOverview.getFirstVisiblePosition();
        // tabPosition is the 0-based index of of the tab being opened
        int tabPosition = mTabControl.getTabIndex(view.mTab);
        if (!((ImageAdapter) mTabOverview.getAdapter()).maxedOut()) {
            // Add one to make room for the "New Tab" cell.
            tabPosition++;
        }
        // If this is a new tab, animate from the "New Tab" cell.
        if (newTab) {
            tabPosition = 0;
        }
        // Location corresponds to the four corners of the screen.
        // A new tab or 0 is upper left, 0 for an old tab is upper
        // right, 1 is lower left, and 2 is lower right
        int location = tabPosition - firstVisible;

        // Find the view at this location.
        final View v = mTabOverview.getChildAt(location);

        // Wait until the animation completes to replace the AnimatingView.
        final Animation.AnimationListener l =
                new Animation.AnimationListener() {
                    public void onAnimationStart(Animation a) {}
                    public void onAnimationRepeat(Animation a) {}
                    public void onAnimationEnd(Animation a) {
                        mHandler.post(new Runnable() {
                            public void run() {
                                mContentView.removeView(view);
                                // Dismiss the tab overview. If the cell at the
                                // given location is null, set the fade
                                // parameter to true.
                                dismissTabOverview(v == null);
                                TabControl.Tab t =
                                        mTabControl.getCurrentTab();
                                mMenuState = R.id.MAIN_MENU;
                                // Resume regular updates.
                                t.getWebView().resumeTimers();
                                // Dispatch the message after the animation
                                // completes.
                                if (msg != null) {
                                    msg.sendToTarget();
                                }
                                // The animation is done and the tab overview is
                                // gone so allow key events and other animations
                                // to begin.
                                mAnimationCount--;
                                // Reset all the title bar info.
                                resetTitle();
                            }
                        });
                    }
                };

        if (v != null) {
            final Animation anim = createTabAnimation(view, v, false);
            // Set the listener and start animating
            anim.setAnimationListener(l);
            view.startAnimation(anim);
            // Make the view VISIBLE during the animation.
            view.setVisibility(View.VISIBLE);
        } else {
            // Go ahead and do all the cleanup.
            l.onAnimationEnd(null);
        }
    }

    // Dismiss the tab overview applying a fade if needed.
    private void dismissTabOverview(final boolean fade) {
        if (fade) {
            AlphaAnimation anim = new AlphaAnimation(1.0f, 0.0f);
            anim.setDuration(500);
            anim.startNow();
            mTabOverview.startAnimation(anim);
        }
        // Just in case there was a problem with animating away from the tab
        // overview
        WebView current = mTabControl.getCurrentWebView();
        if (current != null) {
            current.setVisibility(View.VISIBLE);
        } else {
            Log.e(LOGTAG, "No current WebView in dismissTabOverview");
        }
        // Make the sub window container visible.
        if (mTabControl.getCurrentSubWindow() != null) {
            mTabControl.getCurrentTab().getSubWebViewContainer()
                    .setVisibility(View.VISIBLE);
        }
        mContentView.removeView(mTabOverview);
        // Clear all the data for tab picker so next time it will be
        // recreated.
        mTabControl.wipeAllPickerData();
        mTabOverview.clear();
        mTabOverview = null;
        mTabListener = null;
    }

    private TabControl.Tab openTab(String url) {
        if (mSettings.openInBackground()) {
            TabControl.Tab t = mTabControl.createNewTab();
            if (t != null) {
                t.getWebView().loadUrl(url);
            }
            return t;
        } else {
            return openTabAndShow(url, null, false, null);
        }
    }

    private class Copy implements OnMenuItemClickListener {
        private CharSequence mText;

        public boolean onMenuItemClick(MenuItem item) {
            copy(mText);
            return true;
        }

        public Copy(CharSequence toCopy) {
            mText = toCopy;
        }
    }

    private class Download implements OnMenuItemClickListener {
        private String mText;

        public boolean onMenuItemClick(MenuItem item) {
            onDownloadStartNoStream(mText, null, null, null, -1);
            return true;
        }

        public Download(String toDownload) {
            mText = toDownload;
        }
    }

    private void copy(CharSequence text) {
        try {
            IClipboard clip = IClipboard.Stub.asInterface(ServiceManager.getService("clipboard"));
            if (clip != null) {
                clip.setClipboardText(text);
            }
        } catch (android.os.RemoteException e) {
            Log.e(LOGTAG, "Copy failed", e);
        }
    }

    /**
     * Resets the browser title-view to whatever it must be (for example, if we
     * load a page from history).
     */
    private void resetTitle() {
        resetLockIcon();
        resetTitleIconAndProgress();
    }

    /**
     * Resets the browser title-view to whatever it must be
     * (for example, if we had a loading error)
     * When we have a new page, we call resetTitle, when we
     * have to reset the titlebar to whatever it used to be
     * (for example, if the user chose to stop loading), we
     * call resetTitleAndRevertLockIcon.
     */
    /* package */ void resetTitleAndRevertLockIcon() {
        revertLockIcon();
        resetTitleIconAndProgress();
    }

    /**
     * Reset the title, favicon, and progress.
     */
    private void resetTitleIconAndProgress() {
        WebView current = mTabControl.getCurrentWebView();
        if (current == null) {
            return;
        }
        resetTitleAndIcon(current);
        int progress = current.getProgress();
        mWebChromeClient.onProgressChanged(current, progress);
    }

    // Reset the title and the icon based on the given item.
    private void resetTitleAndIcon(WebView view) {
        WebHistoryItem item = view.copyBackForwardList().getCurrentItem();
        if (item != null) {
            setUrlTitle(item.getUrl(), item.getTitle());
            setFavicon(item.getFavicon());
        } else {
            setUrlTitle(null, null);
            setFavicon(null);
        }
    }

    /**
     * Sets a title composed of the URL and the title string.
     * @param url The URL of the site being loaded.
     * @param title The title of the site being loaded.
     */
    private void setUrlTitle(String url, String title) {
        mUrl = url;
        mTitle = title;

        // While the tab overview is animating or being shown, block changes
        // to the title.
        if (mAnimationCount == 0 && mTabOverview == null) {
            if (CUSTOM_BROWSER_BAR) {
                mTitleBar.setTitleAndUrl(title, url);
            } else {
                setTitle(buildUrlTitle(url, title));
            }
        }
    }

    /**
     * Builds and returns the page title, which is some
     * combination of the page URL and title.
     * @param url The URL of the site being loaded.
     * @param title The title of the site being loaded.
     * @return The page title.
     */
    private String buildUrlTitle(String url, String title) {
        String urlTitle = "";

        if (url != null) {
            String titleUrl = buildTitleUrl(url);

            if (title != null && 0 < title.length()) {
                if (titleUrl != null && 0 < titleUrl.length()) {
                    urlTitle = titleUrl + ": " + title;
                } else {
                    urlTitle = title;
                }
            } else {
                if (titleUrl != null) {
                    urlTitle = titleUrl;
                }
            }
        }

        return urlTitle;
    }

    /**
     * @param url The URL to build a title version of the URL from.
     * @return The title version of the URL or null if fails.
     * The title version of the URL can be either the URL hostname,
     * or the hostname with an "https://" prefix (for secure URLs),
     * or an empty string if, for example, the URL in question is a
     * file:// URL with no hostname.
     */
    /* package */ static String buildTitleUrl(String url) {
        String titleUrl = null;

        if (url != null) {
            try {
                // parse the url string
                URL urlObj = new URL(url);
                if (urlObj != null) {
                    titleUrl = "";

                    String protocol = urlObj.getProtocol();
                    String host = urlObj.getHost();

                    if (host != null && 0 < host.length()) {
                        titleUrl = host;
                        if (protocol != null) {
                            // if a secure site, add an "https://" prefix!
                            if (protocol.equalsIgnoreCase("https")) {
                                titleUrl = protocol + "://" + host;
                            }
                        }
                    }
                }
            } catch (MalformedURLException e) {}
        }

        return titleUrl;
    }

    // Set the favicon in the title bar.
    private void setFavicon(Bitmap icon) {
        // While the tab overview is animating or being shown, block changes to
        // the favicon.
        if (mAnimationCount > 0 || mTabOverview != null) {
            return;
        }
        if (CUSTOM_BROWSER_BAR) {
            Drawable[] array = new Drawable[3];
            array[0] = new PaintDrawable(Color.BLACK);
            PaintDrawable p = new PaintDrawable(Color.WHITE);
            array[1] = p;
            if (icon == null) {
                array[2] = mGenericFavicon;
            } else {
                array[2] = new BitmapDrawable(icon);
            }
            LayerDrawable d = new LayerDrawable(array);
            d.setLayerInset(1, 1, 1, 1, 1);
            d.setLayerInset(2, 2, 2, 2, 2);
            mTitleBar.setFavicon(d);
        } else {
            Drawable[] array = new Drawable[2];
            PaintDrawable p = new PaintDrawable(Color.WHITE);
            p.setCornerRadius(3f);
            array[0] = p;
            if (icon == null) {
                array[1] = mGenericFavicon;
            } else {
                array[1] = new BitmapDrawable(icon);
            }
            LayerDrawable d = new LayerDrawable(array);
            d.setLayerInset(1, 2, 2, 2, 2);
            getWindow().setFeatureDrawable(Window.FEATURE_LEFT_ICON, d);
        }
    }

    /**
     * Saves the current lock-icon state before resetting
     * the lock icon. If we have an error, we may need to
     * roll back to the previous state.
     */
    private void saveLockIcon() {
        mPrevLockType = mLockIconType;
    }

    /**
     * Reverts the lock-icon state to the last saved state,
     * for example, if we had an error, and need to cancel
     * the load.
     */
    private void revertLockIcon() {
        mLockIconType = mPrevLockType;

        if (LOGV_ENABLED) {
            Log.v(LOGTAG, "BrowserActivity.revertLockIcon:" +
                  " revert lock icon to " + mLockIconType);
        }

        updateLockIconImage(mLockIconType);
    }

    private void switchTabs(int indexFrom, int indexToShow, boolean remove) {
        int delay = TAB_ANIMATION_DURATION + TAB_OVERVIEW_DELAY;
        // Animate to the tab picker, remove the current tab, then
        // animate away from the tab picker to the parent WebView.
        tabPicker(false, indexFrom, remove);
        // Change to the parent tab
        final TabControl.Tab tab = mTabControl.getTab(indexToShow);
        if (tab != null) {
            sendAnimateFromOverview(tab, false, EMPTY_URL_DATA, delay, null);
        } else {
            // Increment this here so that no other animations can happen in
            // between the end of the tab picker transition and the beginning
            // of openTabAndShow. This has a matching decrement in the handler
            // of OPEN_TAB_AND_SHOW.
            mAnimationCount++;
            // Send a message to open a new tab.
            mHandler.sendMessageDelayed(
                    mHandler.obtainMessage(OPEN_TAB_AND_SHOW,
                        mSettings.getHomePage()), delay);
        }
    }

    private void goBackOnePageOrQuit() {
        TabControl.Tab current = mTabControl.getCurrentTab();
        if (current == null) {
            /*
             * Instead of finishing the activity, simply push this to the back
             * of the stack and let ActivityManager to choose the foreground
             * activity. As BrowserActivity is singleTask, it will be always the
             * root of the task. So we can use either true or false for
             * moveTaskToBack().
             */
            moveTaskToBack(true);
        }
        WebView w = current.getWebView();
        if (w.canGoBack()) {
            w.goBack();
        } else {
            // Check to see if we are closing a window that was created by
            // another window. If so, we switch back to that window.
            TabControl.Tab parent = current.getParentTab();
            if (parent != null) {
                switchTabs(mTabControl.getCurrentIndex(),
                        mTabControl.getTabIndex(parent), true);
            } else {
                if (current.closeOnExit()) {
                    if (mTabControl.getTabCount() == 1) {
                        finish();
                        return;
                    }
                    // call pauseWebViewTimers() now, we won't be able to call
                    // it in onPause() as the WebView won't be valid.
                    pauseWebViewTimers();
                    removeTabFromContentView(current);
                    mTabControl.removeTab(current);
                }
                /*
                 * Instead of finishing the activity, simply push this to the back
                 * of the stack and let ActivityManager to choose the foreground
                 * activity. As BrowserActivity is singleTask, it will be always the
                 * root of the task. So we can use either true or false for
                 * moveTaskToBack().
                 */
                moveTaskToBack(true);
            }
        }
    }

    public KeyTracker.State onKeyTracker(int keyCode,
                                         KeyEvent event,
                                         KeyTracker.Stage stage,
                                         int duration) {
        // if onKeyTracker() is called after activity onStop()
        // because of accumulated key events,
        // we should ignore it as browser is not active any more.
        WebView topWindow = getTopWindow();
        if (topWindow == null && mCustomView == null)
            return KeyTracker.State.NOT_TRACKING;

        if (keyCode == KeyEvent.KEYCODE_BACK) {
            // Check if a custom view is currently showing and, if it is, hide it.
            if (mCustomView != null) {
                mWebChromeClient.onHideCustomView();
                return KeyTracker.State.DONE_TRACKING;
            }
            // During animations, block the back key so that other animations
            // are not triggered and so that we don't end up destroying all the
            // WebViews before finishing the animation.
            if (mAnimationCount > 0) {
                return KeyTracker.State.DONE_TRACKING;
            }
            if (stage == KeyTracker.Stage.LONG_REPEAT) {
                bookmarksOrHistoryPicker(true);
                return KeyTracker.State.DONE_TRACKING;
            } else if (stage == KeyTracker.Stage.UP) {
                // FIXME: Currently, we do not have a notion of the
                // history picker for the subwindow, but maybe we
                // should?
                WebView subwindow = mTabControl.getCurrentSubWindow();
                if (subwindow != null) {
                    if (subwindow.canGoBack()) {
                        subwindow.goBack();
                    } else {
                        dismissSubWindow(mTabControl.getCurrentTab());
                    }
                } else {
                    goBackOnePageOrQuit();
                }
                return KeyTracker.State.DONE_TRACKING;
            }
            return KeyTracker.State.KEEP_TRACKING;
        }
        return KeyTracker.State.NOT_TRACKING;
    }

    @Override public boolean onKeyDown(int keyCode, KeyEvent event) {
        if (keyCode == KeyEvent.KEYCODE_MENU) {
            mMenuIsDown = true;
        }
        boolean handled =  mKeyTracker.doKeyDown(keyCode, event);
        if (!handled) {
            switch (keyCode) {
                case KeyEvent.KEYCODE_SPACE:
                    if (event.isShiftPressed()) {
                        getTopWindow().pageUp(false);
                    } else {
                        getTopWindow().pageDown(false);
                    }
                    handled = true;
                    break;

                default:
                    break;
            }
        }
        return handled || super.onKeyDown(keyCode, event);
    }

    @Override public boolean onKeyUp(int keyCode, KeyEvent event) {
        if (keyCode == KeyEvent.KEYCODE_MENU) {
            mMenuIsDown = false;
        }
        return mKeyTracker.doKeyUp(keyCode, event) || super.onKeyUp(keyCode, event);
    }

    private void stopLoading() {
        resetTitleAndRevertLockIcon();
        WebView w = getTopWindow();
        w.stopLoading();
        mWebViewClient.onPageFinished(w, w.getUrl());

        cancelStopToast();
        mStopToast = Toast
                .makeText(this, R.string.stopping, Toast.LENGTH_SHORT);
        mStopToast.show();
    }

    private void cancelStopToast() {
        if (mStopToast != null) {
            mStopToast.cancel();
            mStopToast = null;
        }
    }

    // called by a non-UI thread to post the message
    public void postMessage(int what, int arg1, int arg2, Object obj) {
        mHandler.sendMessage(mHandler.obtainMessage(what, arg1, arg2, obj));
    }

    // public message ids
    public final static int LOAD_URL                = 1001;
    public final static int STOP_LOAD               = 1002;

    // Message Ids
    private static final int FOCUS_NODE_HREF         = 102;
    private static final int CANCEL_CREDS_REQUEST    = 103;
    private static final int ANIMATE_FROM_OVERVIEW   = 104;
    private static final int ANIMATE_TO_OVERVIEW     = 105;
    private static final int OPEN_TAB_AND_SHOW       = 106;
    private static final int CHECK_MEMORY            = 107;
    private static final int RELEASE_WAKELOCK        = 108;

    // Private handler for handling javascript and saving passwords
    private Handler mHandler = new Handler() {

        public void handleMessage(Message msg) {
            switch (msg.what) {
                case ANIMATE_FROM_OVERVIEW:
                    final HashMap map = (HashMap) msg.obj;
                    animateFromTabOverview((AnimatingView) map.get("view"),
                            msg.arg1 == 1, (Message) map.get("msg"));
                    break;

                case ANIMATE_TO_OVERVIEW:
                    animateToTabOverview(msg.arg1, msg.arg2 == 1,
                            (AnimatingView) msg.obj);
                    break;

                case OPEN_TAB_AND_SHOW:
                    // Decrement mAnimationCount before openTabAndShow because
                    // the method relies on the value being 0 to start the next
                    // animation.
                    mAnimationCount--;
                    openTabAndShow((String) msg.obj, null, false, null);
                    break;

                case FOCUS_NODE_HREF:
                    String url = (String) msg.getData().get("url");
                    if (url == null || url.length() == 0) {
                        break;
                    }
                    HashMap focusNodeMap = (HashMap) msg.obj;
                    WebView view = (WebView) focusNodeMap.get("webview");
                    // Only apply the action if the top window did not change.
                    if (getTopWindow() != view) {
                        break;
                    }
                    switch (msg.arg1) {
                        case R.id.open_context_menu_id:
                        case R.id.view_image_context_menu_id:
                            loadURL(getTopWindow(), url);
                            break;
                        case R.id.open_newtab_context_menu_id:
                            final TabControl.Tab parent = mTabControl
                                    .getCurrentTab();
                            final TabControl.Tab newTab = openTab(url);
                            if (newTab != parent) {
                                parent.addChildTab(newTab);
                            }
                            break;
                        case R.id.bookmark_context_menu_id:
                            Intent intent = new Intent(BrowserActivity.this,
                                    AddBookmarkPage.class);
                            intent.putExtra("url", url);
                            startActivity(intent);
                            break;
                        case R.id.share_link_context_menu_id:
                            Browser.sendString(BrowserActivity.this, url);
                            break;
                        case R.id.copy_link_context_menu_id:
                            copy(url);
                            break;
                        case R.id.save_link_context_menu_id:
                        case R.id.download_context_menu_id:
                            onDownloadStartNoStream(url, null, null, null, -1);
                            break;
                    }
                    break;

                case LOAD_URL:
                    loadURL(getTopWindow(), (String) msg.obj);
                    break;

                case STOP_LOAD:
                    stopLoading();
                    break;

                case CANCEL_CREDS_REQUEST:
                    resumeAfterCredentials();
                    break;

                case CHECK_MEMORY:
                    // reschedule to check memory condition
                    mHandler.removeMessages(CHECK_MEMORY);
                    mHandler.sendMessageDelayed(mHandler.obtainMessage
                            (CHECK_MEMORY), CHECK_MEMORY_INTERVAL);
                    checkMemory();
                    break;

                case RELEASE_WAKELOCK:
                    if (mWakeLock.isHeld()) {
                        mWakeLock.release();
                    }
                    break;
            }
        }
    };

    // -------------------------------------------------------------------------
    // WebViewClient implementation.
    //-------------------------------------------------------------------------

    // Use in overrideUrlLoading
    /* package */ final static String SCHEME_WTAI = "wtai://wp/";
    /* package */ final static String SCHEME_WTAI_MC = "wtai://wp/mc;";
    /* package */ final static String SCHEME_WTAI_SD = "wtai://wp/sd;";
    /* package */ final static String SCHEME_WTAI_AP = "wtai://wp/ap;";

    /* package */ WebViewClient getWebViewClient() {
        return mWebViewClient;
    }

    private void updateIcon(String url, Bitmap icon) {
        if (icon != null) {
            BrowserBookmarksAdapter.updateBookmarkFavicon(mResolver,
                    url, icon);
        }
        setFavicon(icon);
    }

    private final WebViewClient mWebViewClient = new WebViewClient() {
        @Override
        public void onPageStarted(WebView view, String url, Bitmap favicon) {
            resetLockIcon(url);
            setUrlTitle(url, null);
            // Call updateIcon instead of setFavicon so the bookmark
            // database can be updated.
            updateIcon(url, favicon);

            if (mSettings.isTracing() == true) {
                // FIXME: we should save the trace file somewhere other than data.
                // I can't use "/tmp" as it competes for system memory.
                File file = getDir("browserTrace", 0);
                String baseDir = file.getPath();
                if (!baseDir.endsWith(File.separator)) baseDir += File.separator;
                String host;
                try {
                    WebAddress uri = new WebAddress(url);
                    host = uri.mHost;
                } catch (android.net.ParseException ex) {
                    host = "unknown_host";
                }
                host = host.replace('.', '_');
                baseDir = baseDir + host;
                file = new File(baseDir+".data");
                if (file.exists() == true) {
                    file.delete();
                }
                file = new File(baseDir+".key");
                if (file.exists() == true) {
                    file.delete();
                }
                mInTrace = true;
                Debug.startMethodTracing(baseDir, 8 * 1024 * 1024);
            }

            // Performance probe
            if (false) {
                mStart = SystemClock.uptimeMillis();
                mProcessStart = Process.getElapsedCpuTime();
                long[] sysCpu = new long[7];
                if (Process.readProcFile("/proc/stat", SYSTEM_CPU_FORMAT, null,
                        sysCpu, null)) {
                    mUserStart = sysCpu[0] + sysCpu[1];
                    mSystemStart = sysCpu[2];
                    mIdleStart = sysCpu[3];
                    mIrqStart = sysCpu[4] + sysCpu[5] + sysCpu[6];
                }
                mUiStart = SystemClock.currentThreadTimeMillis();
            }

            if (!mPageStarted) {
                mPageStarted = true;
                // if onResume() has been called, resumeWebViewTimers() does
                // nothing.
                resumeWebViewTimers();
            }

            // reset sync timer to avoid sync starts during loading a page
            CookieSyncManager.getInstance().resetSync();

            mInLoad = true;
            updateInLoadMenuItems();
            if (!mIsNetworkUp) {
                if ( mAlertDialog == null) {
                    mAlertDialog = new AlertDialog.Builder(BrowserActivity.this)
                        .setTitle(R.string.loadSuspendedTitle)
                        .setMessage(R.string.loadSuspended)
                        .setPositiveButton(R.string.ok, null)
                        .show();
                }
                if (view != null) {
                    view.setNetworkAvailable(false);
                }
            }

            // schedule to check memory condition
            mHandler.sendMessageDelayed(mHandler.obtainMessage(CHECK_MEMORY),
                    CHECK_MEMORY_INTERVAL);
        }

        @Override
        public void onPageFinished(WebView view, String url) {
            // Reset the title and icon in case we stopped a provisional
            // load.
            resetTitleAndIcon(view);

            // Update the lock icon image only once we are done loading
            updateLockIconImage(mLockIconType);

            // If this is a bookmarked site, add a screenshot to the database.
            // FIXME: When should we update?  Every time?
            if (url != null) {
                // copied from BrowserBookmarksAdapter
                int query = url.indexOf('?');
                String noQuery = url;
                if (query != -1) {
                    noQuery = url.substring(0, query);
                }
                String URL = noQuery + '?';
                String[] selArgs = new String[] { noQuery, URL };
                final String where = "(url == ? OR url GLOB ? || '*') AND bookmark == 1";
                final String[] projection = new String[] { Browser.BookmarkColumns._ID };
                ContentResolver cr = getContentResolver();
                final Cursor c = cr.query(Browser.BOOKMARKS_URI, projection, where, selArgs, null);
                boolean succeed = c.moveToFirst();
                ContentValues values = null;
                while (succeed) {
                    if (values == null) {
                        final ByteArrayOutputStream os = new ByteArrayOutputStream();
                        Picture thumbnail = view.capturePicture();
                        // Height was arbitrarily chosen
                        Bitmap bm = Bitmap.createBitmap(100, 100,
                                Bitmap.Config.ARGB_4444);
                        Canvas canvas = new Canvas(bm);
                        // Scale chosen to be about one third, since we want
                        // roughly three rows/columns for bookmark page
                        canvas.scale(.3f, .3f);
                        thumbnail.draw(canvas);
                        bm.compress(Bitmap.CompressFormat.PNG, 100, os);
                        values = new ContentValues();
                        values.put(Browser.BookmarkColumns.THUMBNAIL,
                                os.toByteArray());
                    }
                    cr.update(ContentUris.withAppendedId(Browser.BOOKMARKS_URI,
                            c.getInt(0)), values, null, null);
                    succeed = c.moveToNext();
                }
                c.close();
            }

            // Performance probe
            if (false) {
                long[] sysCpu = new long[7];
                if (Process.readProcFile("/proc/stat", SYSTEM_CPU_FORMAT, null,
                        sysCpu, null)) {
                    String uiInfo = "UI thread used "
                            + (SystemClock.currentThreadTimeMillis() - mUiStart)
                            + " ms";
                    if (LOGD_ENABLED) {
                        Log.d(LOGTAG, uiInfo);
                    }
                    //The string that gets written to the log
                    String performanceString = "It took total "
                            + (SystemClock.uptimeMillis() - mStart)
                            + " ms clock time to load the page."
                            + "\nbrowser process used "
                            + (Process.getElapsedCpuTime() - mProcessStart)
                            + " ms, user processes used "
                            + (sysCpu[0] + sysCpu[1] - mUserStart) * 10
                            + " ms, kernel used "
                            + (sysCpu[2] - mSystemStart) * 10
                            + " ms, idle took " + (sysCpu[3] - mIdleStart) * 10
                            + " ms and irq took "
                            + (sysCpu[4] + sysCpu[5] + sysCpu[6] - mIrqStart)
                            * 10 + " ms, " + uiInfo;
                    if (LOGD_ENABLED) {
                        Log.d(LOGTAG, performanceString + "\nWebpage: " + url);
                    }
                    if (url != null) {
                        // strip the url to maintain consistency
                        String newUrl = new String(url);
                        if (newUrl.startsWith("http://www.")) {
                            newUrl = newUrl.substring(11);
                        } else if (newUrl.startsWith("http://")) {
                            newUrl = newUrl.substring(7);
                        } else if (newUrl.startsWith("https://www.")) {
                            newUrl = newUrl.substring(12);
                        } else if (newUrl.startsWith("https://")) {
                            newUrl = newUrl.substring(8);
                        }
                        if (LOGD_ENABLED) {
                            Log.d(LOGTAG, newUrl + " loaded");
                        }
                        /*
                        if (sWhiteList.contains(newUrl)) {
                            // The string that gets pushed to the statistcs
                            // service
                            performanceString = performanceString
                                    + "\nWebpage: "
                                    + newUrl
                                    + "\nCarrier: "
                                    + android.os.SystemProperties
                                            .get("gsm.sim.operator.alpha");
                            if (mWebView != null
                                    && mWebView.getContext() != null
                                    && mWebView.getContext().getSystemService(
                                    Context.CONNECTIVITY_SERVICE) != null) {
                                ConnectivityManager cManager =
                                        (ConnectivityManager) mWebView
                                        .getContext().getSystemService(
                                        Context.CONNECTIVITY_SERVICE);
                                NetworkInfo nInfo = cManager
                                        .getActiveNetworkInfo();
                                if (nInfo != null) {
                                    performanceString = performanceString
                                            + "\nNetwork Type: "
                                            + nInfo.getType().toString();
                                }
                            }
                            Checkin.logEvent(mResolver,
                                    Checkin.Events.Tag.WEBPAGE_LOAD,
                                    performanceString);
                            Log.w(LOGTAG, "pushed to the statistics service");
                        }
                        */
                    }
                }
             }

            if (mInTrace) {
                mInTrace = false;
                Debug.stopMethodTracing();
            }

            if (mPageStarted) {
                mPageStarted = false;
                // pauseWebViewTimers() will do nothing and return false if
                // onPause() is not called yet.
                if (pauseWebViewTimers()) {
                    if (mWakeLock.isHeld()) {
                        mHandler.removeMessages(RELEASE_WAKELOCK);
                        mWakeLock.release();
                    }
                }
            }

            mHandler.removeMessages(CHECK_MEMORY);
            checkMemory();
        }

        // return true if want to hijack the url to let another app to handle it
        @Override
        public boolean shouldOverrideUrlLoading(WebView view, String url) {
            if (url.startsWith(SCHEME_WTAI)) {
                // wtai://wp/mc;number
                // number=string(phone-number)
                if (url.startsWith(SCHEME_WTAI_MC)) {
                    Intent intent = new Intent(Intent.ACTION_VIEW,
                            Uri.parse(WebView.SCHEME_TEL +
                            url.substring(SCHEME_WTAI_MC.length())));
                    startActivity(intent);
                    return true;
                }
                // wtai://wp/sd;dtmf
                // dtmf=string(dialstring)
                if (url.startsWith(SCHEME_WTAI_SD)) {
                    // TODO
                    // only send when there is active voice connection
                    return false;
                }
                // wtai://wp/ap;number;name
                // number=string(phone-number)
                // name=string
                if (url.startsWith(SCHEME_WTAI_AP)) {
                    // TODO
                    return false;
                }
            }

            // The "about:" schemes are internal to the browser; don't
            // want these to be dispatched to other apps.
            if (url.startsWith("about:")) {
                return false;
            }
            
            Intent intent;
            
            // perform generic parsing of the URI to turn it into an Intent.
            try {
                intent = Intent.parseUri(url, Intent.URI_INTENT_SCHEME);
            } catch (URISyntaxException ex) {
                Log.w("Browser", "Bad URI " + url + ": " + ex.getMessage());
                return false;
            }

            // check whether the intent can be resolved. If not, we will see
            // whether we can download it from the Market.
            if (getPackageManager().resolveActivity(intent, 0) == null) {
                String packagename = intent.getPackage();
                if (packagename != null) {
                    intent = new Intent(Intent.ACTION_VIEW, Uri
                            .parse("market://search?q=pname:" + packagename));
                    intent.addCategory(Intent.CATEGORY_BROWSABLE);
                    startActivity(intent);
                    return true;
                } else {
                    return false;
                }
            }

            // sanitize the Intent, ensuring web pages can not bypass browser
            // security (only access to BROWSABLE activities).
            intent.addCategory(Intent.CATEGORY_BROWSABLE);
            intent.setComponent(null);
            try {
                if (startActivityIfNeeded(intent, -1)) {
                    return true;
                }
            } catch (ActivityNotFoundException ex) {
                // ignore the error. If no application can handle the URL,
                // eg about:blank, assume the browser can handle it.
            }

            if (mMenuIsDown) {
                openTab(url);
                closeOptionsMenu();
                return true;
            }

            return false;
        }

        /**
         * Updates the lock icon. This method is called when we discover another
         * resource to be loaded for this page (for example, javascript). While
         * we update the icon type, we do not update the lock icon itself until
         * we are done loading, it is slightly more secure this way.
         */
        @Override
        public void onLoadResource(WebView view, String url) {
            if (url != null && url.length() > 0) {
                // It is only if the page claims to be secure
                // that we may have to update the lock:
                if (mLockIconType == LOCK_ICON_SECURE) {
                    // If NOT a 'safe' url, change the lock to mixed content!
                    if (!(URLUtil.isHttpsUrl(url) || URLUtil.isDataUrl(url) || URLUtil.isAboutUrl(url))) {
                        mLockIconType = LOCK_ICON_MIXED;
                        if (LOGV_ENABLED) {
                            Log.v(LOGTAG, "BrowserActivity.updateLockIcon:" +
                                  " updated lock icon to " + mLockIconType + " due to " + url);
                        }
                    }
                }
            }
        }

        /**
         * Show the dialog, asking the user if they would like to continue after
         * an excessive number of HTTP redirects.
         */
        @Override
        public void onTooManyRedirects(WebView view, final Message cancelMsg,
                final Message continueMsg) {
            new AlertDialog.Builder(BrowserActivity.this)
                .setTitle(R.string.browserFrameRedirect)
                .setMessage(R.string.browserFrame307Post)
                .setPositiveButton(R.string.ok, new DialogInterface.OnClickListener() {
                    public void onClick(DialogInterface dialog, int which) {
                        continueMsg.sendToTarget();
                    }})
                .setNegativeButton(R.string.cancel, new DialogInterface.OnClickListener() {
                    public void onClick(DialogInterface dialog, int which) {
                        cancelMsg.sendToTarget();
                    }})
                .setOnCancelListener(new OnCancelListener() {
                    public void onCancel(DialogInterface dialog) {
                        cancelMsg.sendToTarget();
                    }})
                .show();
        }

        // Container class for the next error dialog that needs to be
        // displayed.
        class ErrorDialog {
            public final int mTitle;
            public final String mDescription;
            public final int mError;
            ErrorDialog(int title, String desc, int error) {
                mTitle = title;
                mDescription = desc;
                mError = error;
            }
        };

        private void processNextError() {
            if (mQueuedErrors == null) {
                return;
            }
            // The first one is currently displayed so just remove it.
            mQueuedErrors.removeFirst();
            if (mQueuedErrors.size() == 0) {
                mQueuedErrors = null;
                return;
            }
            showError(mQueuedErrors.getFirst());
        }

        private DialogInterface.OnDismissListener mDialogListener =
                new DialogInterface.OnDismissListener() {
                    public void onDismiss(DialogInterface d) {
                        processNextError();
                    }
                };
        private LinkedList<ErrorDialog> mQueuedErrors;

        private void queueError(int err, String desc) {
            if (mQueuedErrors == null) {
                mQueuedErrors = new LinkedList<ErrorDialog>();
            }
            for (ErrorDialog d : mQueuedErrors) {
                if (d.mError == err) {
                    // Already saw a similar error, ignore the new one.
                    return;
                }
            }
            ErrorDialog errDialog = new ErrorDialog(
                    err == EventHandler.FILE_NOT_FOUND_ERROR ?
                    R.string.browserFrameFileErrorLabel :
                    R.string.browserFrameNetworkErrorLabel,
                    desc, err);
            mQueuedErrors.addLast(errDialog);

            // Show the dialog now if the queue was empty.
            if (mQueuedErrors.size() == 1) {
                showError(errDialog);
            }
        }

        private void showError(ErrorDialog errDialog) {
            AlertDialog d = new AlertDialog.Builder(BrowserActivity.this)
                    .setTitle(errDialog.mTitle)
                    .setMessage(errDialog.mDescription)
                    .setPositiveButton(R.string.ok, null)
                    .create();
            d.setOnDismissListener(mDialogListener);
            d.show();
        }

        /**
         * Show a dialog informing the user of the network error reported by
         * WebCore.
         */
        @Override
        public void onReceivedError(WebView view, int errorCode,
                String description, String failingUrl) {
            if (errorCode != EventHandler.ERROR_LOOKUP &&
                    errorCode != EventHandler.ERROR_CONNECT &&
                    errorCode != EventHandler.ERROR_BAD_URL &&
                    errorCode != EventHandler.ERROR_UNSUPPORTED_SCHEME &&
                    errorCode != EventHandler.FILE_ERROR) {
                queueError(errorCode, description);
            }
            Log.e(LOGTAG, "onReceivedError " + errorCode + " " + failingUrl
                    + " " + description);

            // We need to reset the title after an error.
            resetTitleAndRevertLockIcon();
        }

        /**
         * Check with the user if it is ok to resend POST data as the page they
         * are trying to navigate to is the result of a POST.
         */
        @Override
        public void onFormResubmission(WebView view, final Message dontResend,
                                       final Message resend) {
            new AlertDialog.Builder(BrowserActivity.this)
                .setTitle(R.string.browserFrameFormResubmitLabel)
                .setMessage(R.string.browserFrameFormResubmitMessage)
                .setPositiveButton(R.string.ok, new DialogInterface.OnClickListener() {
                    public void onClick(DialogInterface dialog, int which) {
                        resend.sendToTarget();
                    }})
                .setNegativeButton(R.string.cancel, new DialogInterface.OnClickListener() {
                    public void onClick(DialogInterface dialog, int which) {
                        dontResend.sendToTarget();
                    }})
                .setOnCancelListener(new OnCancelListener() {
                    public void onCancel(DialogInterface dialog) {
                        dontResend.sendToTarget();
                    }})
                .show();
        }

        /**
         * Insert the url into the visited history database.
         * @param url The url to be inserted.
         * @param isReload True if this url is being reloaded.
         * FIXME: Not sure what to do when reloading the page.
         */
        @Override
        public void doUpdateVisitedHistory(WebView view, String url,
                boolean isReload) {
            if (url.regionMatches(true, 0, "about:", 0, 6)) {
                return;
            }
            Browser.updateVisitedHistory(mResolver, url, true);
            WebIconDatabase.getInstance().retainIconForPageUrl(url);
        }

        /**
         * Displays SSL error(s) dialog to the user.
         */
        @Override
        public void onReceivedSslError(
            final WebView view, final SslErrorHandler handler, final SslError error) {

            if (mSettings.showSecurityWarnings()) {
                final LayoutInflater factory =
                    LayoutInflater.from(BrowserActivity.this);
                final View warningsView =
                    factory.inflate(R.layout.ssl_warnings, null);
                final LinearLayout placeholder =
                    (LinearLayout)warningsView.findViewById(R.id.placeholder);

                if (error.hasError(SslError.SSL_UNTRUSTED)) {
                    LinearLayout ll = (LinearLayout)factory
                        .inflate(R.layout.ssl_warning, null);
                    ((TextView)ll.findViewById(R.id.warning))
                        .setText(R.string.ssl_untrusted);
                    placeholder.addView(ll);
                }

                if (error.hasError(SslError.SSL_IDMISMATCH)) {
                    LinearLayout ll = (LinearLayout)factory
                        .inflate(R.layout.ssl_warning, null);
                    ((TextView)ll.findViewById(R.id.warning))
                        .setText(R.string.ssl_mismatch);
                    placeholder.addView(ll);
                }

                if (error.hasError(SslError.SSL_EXPIRED)) {
                    LinearLayout ll = (LinearLayout)factory
                        .inflate(R.layout.ssl_warning, null);
                    ((TextView)ll.findViewById(R.id.warning))
                        .setText(R.string.ssl_expired);
                    placeholder.addView(ll);
                }

                if (error.hasError(SslError.SSL_NOTYETVALID)) {
                    LinearLayout ll = (LinearLayout)factory
                        .inflate(R.layout.ssl_warning, null);
                    ((TextView)ll.findViewById(R.id.warning))
                        .setText(R.string.ssl_not_yet_valid);
                    placeholder.addView(ll);
                }

                new AlertDialog.Builder(BrowserActivity.this)
                    .setTitle(R.string.security_warning)
                    .setIcon(android.R.drawable.ic_dialog_alert)
                    .setView(warningsView)
                    .setPositiveButton(R.string.ssl_continue,
                            new DialogInterface.OnClickListener() {
                                public void onClick(DialogInterface dialog, int whichButton) {
                                    handler.proceed();
                                }
                            })
                    .setNeutralButton(R.string.view_certificate,
                            new DialogInterface.OnClickListener() {
                                public void onClick(DialogInterface dialog, int whichButton) {
                                    showSSLCertificateOnError(view, handler, error);
                                }
                            })
                    .setNegativeButton(R.string.cancel,
                            new DialogInterface.OnClickListener() {
                                public void onClick(DialogInterface dialog, int whichButton) {
                                    handler.cancel();
                                    BrowserActivity.this.resetTitleAndRevertLockIcon();
                                }
                            })
                    .setOnCancelListener(
                            new DialogInterface.OnCancelListener() {
                                public void onCancel(DialogInterface dialog) {
                                    handler.cancel();
                                    BrowserActivity.this.resetTitleAndRevertLockIcon();
                                }
                            })
                    .show();
            } else {
                handler.proceed();
            }
        }

        /**
         * Handles an HTTP authentication request.
         *
         * @param handler The authentication handler
         * @param host The host
         * @param realm The realm
         */
        @Override
        public void onReceivedHttpAuthRequest(WebView view,
                final HttpAuthHandler handler, final String host, final String realm) {
            String username = null;
            String password = null;

            boolean reuseHttpAuthUsernamePassword =
                handler.useHttpAuthUsernamePassword();

            if (reuseHttpAuthUsernamePassword &&
                    (mTabControl.getCurrentWebView() != null)) {
                String[] credentials =
                        mTabControl.getCurrentWebView()
                                .getHttpAuthUsernamePassword(host, realm);
                if (credentials != null && credentials.length == 2) {
                    username = credentials[0];
                    password = credentials[1];
                }
            }

            if (username != null && password != null) {
                handler.proceed(username, password);
            } else {
                showHttpAuthentication(handler, host, realm, null, null, null, 0);
            }
        }

        @Override
        public boolean shouldOverrideKeyEvent(WebView view, KeyEvent event) {
            if (mMenuIsDown) {
                // only check shortcut key when MENU is held
                return getWindow().isShortcutKey(event.getKeyCode(), event);
            } else {
                return false;
            }
        }

        @Override
        public void onUnhandledKeyEvent(WebView view, KeyEvent event) {
            if (view != mTabControl.getCurrentTopWebView()) {
                return;
            }
            if (event.isDown()) {
                BrowserActivity.this.onKeyDown(event.getKeyCode(), event);
            } else {
                BrowserActivity.this.onKeyUp(event.getKeyCode(), event);
            }
        }
    };

    //--------------------------------------------------------------------------
    // WebChromeClient implementation
    //--------------------------------------------------------------------------

    /* package */ WebChromeClient getWebChromeClient() {
        return mWebChromeClient;
    }

    private final WebChromeClient mWebChromeClient = new WebChromeClient() {
        // Helper method to create a new tab or sub window.
        private void createWindow(final boolean dialog, final Message msg) {
            if (dialog) {
                mTabControl.createSubWindow();
                final TabControl.Tab t = mTabControl.getCurrentTab();
                attachSubWindow(t);
                WebView.WebViewTransport transport =
                        (WebView.WebViewTransport) msg.obj;
                transport.setWebView(t.getSubWebView());
                msg.sendToTarget();
            } else {
                final TabControl.Tab parent = mTabControl.getCurrentTab();
                // openTabAndShow will dispatch the message after creating the
                // new WebView. This will prevent another request from coming
                // in during the animation.
                final TabControl.Tab newTab =
                        openTabAndShow(EMPTY_URL_DATA, msg, false, null);
                if (newTab != parent) {
                    parent.addChildTab(newTab);
                }
                WebView.WebViewTransport transport =
                        (WebView.WebViewTransport) msg.obj;
                transport.setWebView(mTabControl.getCurrentWebView());
            }
        }

        @Override
        public boolean onCreateWindow(WebView view, final boolean dialog,
                final boolean userGesture, final Message resultMsg) {
            // Ignore these requests during tab animations or if the tab
            // overview is showing.
            if (mAnimationCount > 0 || mTabOverview != null) {
                return false;
            }
            // Short-circuit if we can't create any more tabs or sub windows.
            if (dialog && mTabControl.getCurrentSubWindow() != null) {
                new AlertDialog.Builder(BrowserActivity.this)
                        .setTitle(R.string.too_many_subwindows_dialog_title)
                        .setIcon(android.R.drawable.ic_dialog_alert)
                        .setMessage(R.string.too_many_subwindows_dialog_message)
                        .setPositiveButton(R.string.ok, null)
                        .show();
                return false;
            } else if (mTabControl.getTabCount() >= TabControl.MAX_TABS) {
                new AlertDialog.Builder(BrowserActivity.this)
                        .setTitle(R.string.too_many_windows_dialog_title)
                        .setIcon(android.R.drawable.ic_dialog_alert)
                        .setMessage(R.string.too_many_windows_dialog_message)
                        .setPositiveButton(R.string.ok, null)
                        .show();
                return false;
            }

            // Short-circuit if this was a user gesture.
            if (userGesture) {
                // createWindow will call openTabAndShow for new Windows and
                // that will call tabPicker which will increment
                // mAnimationCount.
                createWindow(dialog, resultMsg);
                return true;
            }

            // Allow the popup and create the appropriate window.
            final AlertDialog.OnClickListener allowListener =
                    new AlertDialog.OnClickListener() {
                        public void onClick(DialogInterface d,
                                int which) {
                            // Same comment as above for setting
                            // mAnimationCount.
                            createWindow(dialog, resultMsg);
                            // Since we incremented mAnimationCount while the
                            // dialog was up, we have to decrement it here.
                            mAnimationCount--;
                        }
                    };

            // Block the popup by returning a null WebView.
            final AlertDialog.OnClickListener blockListener =
                    new AlertDialog.OnClickListener() {
                        public void onClick(DialogInterface d, int which) {
                            resultMsg.sendToTarget();
                            // We are not going to trigger an animation so
                            // unblock keys and animation requests.
                            mAnimationCount--;
                        }
                    };

            // Build a confirmation dialog to display to the user.
            final AlertDialog d =
                    new AlertDialog.Builder(BrowserActivity.this)
                    .setTitle(R.string.attention)
                    .setIcon(android.R.drawable.ic_dialog_alert)
                    .setMessage(R.string.popup_window_attempt)
                    .setPositiveButton(R.string.allow, allowListener)
                    .setNegativeButton(R.string.block, blockListener)
                    .setCancelable(false)
                    .create();

            // Show the confirmation dialog.
            d.show();
            // We want to increment mAnimationCount here to prevent a
            // potential race condition. If the user allows a pop-up from a
            // site and that pop-up then triggers another pop-up, it is
            // possible to get the BACK key between here and when the dialog
            // appears.
            mAnimationCount++;
            return true;
        }

        @Override
        public void onCloseWindow(WebView window) {
            final int currentIndex = mTabControl.getCurrentIndex();
            final TabControl.Tab parent =
                    mTabControl.getCurrentTab().getParentTab();
            if (parent != null) {
                // JavaScript can only close popup window.
                switchTabs(currentIndex, mTabControl.getTabIndex(parent), true);
            }
        }

        @Override
        public void onProgressChanged(WebView view, int newProgress) {
            // Block progress updates to the title bar while the tab overview
            // is animating or being displayed.
            if (mAnimationCount == 0 && mTabOverview == null) {
                if (CUSTOM_BROWSER_BAR) {
                    mTitleBar.setProgress(newProgress);
                } else {
                    getWindow().setFeatureInt(Window.FEATURE_PROGRESS,
                            newProgress * 100);

                }
            }

            if (newProgress == 100) {
                // onProgressChanged() is called for sub-frame too while
                // onPageFinished() is only called for the main frame. sync
                // cookie and cache promptly here.
                CookieSyncManager.getInstance().sync();
                if (mInLoad) {
                    mInLoad = false;
                    updateInLoadMenuItems();
                }
            } else {
                // onPageFinished may have already been called but a subframe
                // is still loading and updating the progress. Reset mInLoad
                // and update the menu items.
                if (!mInLoad) {
                    mInLoad = true;
                    updateInLoadMenuItems();
                }
            }
        }

        @Override
        public void onReceivedTitle(WebView view, String title) {
            String url = view.getUrl();

            // here, if url is null, we want to reset the title
            setUrlTitle(url, title);

            if (url == null ||
                url.length() >= SQLiteDatabase.SQLITE_MAX_LIKE_PATTERN_LENGTH) {
                return;
            }
            // See if we can find the current url in our history database and
            // add the new title to it.
            if (url.startsWith("http://www.")) {
                url = url.substring(11);
            } else if (url.startsWith("http://")) {
                url = url.substring(4);
            }
            try {
                url = "%" + url;
                String [] selArgs = new String[] { url };

                String where = Browser.BookmarkColumns.URL + " LIKE ? AND "
                        + Browser.BookmarkColumns.BOOKMARK + " = 0";
                Cursor c = mResolver.query(Browser.BOOKMARKS_URI,
                    Browser.HISTORY_PROJECTION, where, selArgs, null);
                if (c.moveToFirst()) {
                    // Current implementation of database only has one entry per
                    // url.
                    ContentValues map = new ContentValues();
                    map.put(Browser.BookmarkColumns.TITLE, title);
                    mResolver.update(Browser.BOOKMARKS_URI, map,
                            "_id = " + c.getInt(0), null);
                }
                c.close();
            } catch (IllegalStateException e) {
                Log.e(LOGTAG, "BrowserActivity onReceived title", e);
            } catch (SQLiteException ex) {
                Log.e(LOGTAG, "onReceivedTitle() caught SQLiteException: ", ex);
            }
        }

        @Override
        public void onReceivedIcon(WebView view, Bitmap icon) {
            updateIcon(view.getUrl(), icon);
        }

        @Override
        public void onShowCustomView(View view) {
            if (mCustomView != null)
                return;

            // Add the custom view to its container.
            mCustomViewContainer.addView(view, COVER_SCREEN_GRAVITY_CENTER);
            mCustomView = view;
            // Save the menu state and set it to empty while the custom
            // view is showing.
            mOldMenuState = mMenuState;
            mMenuState = EMPTY_MENU;
            // Finally show the custom view container.
             mCustomViewContainer.setVisibility(View.VISIBLE);
             mCustomViewContainer.bringToFront();
        }

        @Override
        public void onHideCustomView() {
            if (mCustomView == null)
                return;

            // Remove the custom view from its container.
            mCustomViewContainer.removeView(mCustomView);
            mCustomView = null;
            // Reset the old menu state.
            mMenuState = mOldMenuState;
            mOldMenuState = EMPTY_MENU;
            mCustomViewContainer.setVisibility(View.GONE);
        }

        /**
         * The origin has exceeded it's database quota.
         * @param url the URL that exceeded the quota
         * @param databaseIdentifier the identifier of the database on
         *     which the transaction that caused the quota overflow was run
         * @param currentQuota the current quota for the origin.
         * @param quotaUpdater The callback to run when a decision to allow or
         *     deny quota has been made. Don't forget to call this!
         */
        @Override
        public void onExceededDatabaseQuota(String url,
            String databaseIdentifier, long currentQuota,
            WebStorage.QuotaUpdater quotaUpdater) {
            if(LOGV_ENABLED) {
                Log.v(LOGTAG,
                      "BrowserActivity received onExceededDatabaseQuota for "
                      + url +
                      ":"
                      + databaseIdentifier +
                      "(current quota: "
                      + currentQuota +
                      ")");
            }
            mWebStorageQuotaUpdater = quotaUpdater;
            String DIALOG_PACKAGE = "com.android.browser";
            String DIALOG_CLASS = DIALOG_PACKAGE + ".PermissionDialog";
            Intent intent = new Intent();
            intent.setClassName(DIALOG_PACKAGE, DIALOG_CLASS);
            intent.putExtra(PermissionDialog.PARAM_ORIGIN, url);
            intent.putExtra(PermissionDialog.PARAM_QUOTA, currentQuota);
            startActivityForResult(intent, WEBSTORAGE_QUOTA_DIALOG);
        }

        /* Adds a JavaScript error message to the system log.
         * @param message The error message to report.
         * @param lineNumber The line number of the error.
         * @param sourceID The name of the source file that caused the error.
         */
        @Override
        public void addMessageToConsole(String message, int lineNumber, String sourceID) {
            Log.w(LOGTAG, "Console: " + message + " (" + sourceID + ":" + lineNumber + ")");
        }

    };

    /**
     * Notify the host application a download should be done, or that
     * the data should be streamed if a streaming viewer is available.
     * @param url The full url to the content that should be downloaded
     * @param contentDisposition Content-disposition http header, if
     *                           present.
     * @param mimetype The mimetype of the content reported by the server
     * @param contentLength The file size reported by the server
     */
    public void onDownloadStart(String url, String userAgent,
            String contentDisposition, String mimetype, long contentLength) {
        // if we're dealing wih A/V content that's not explicitly marked
        //     for download, check if it's streamable.
        if (contentDisposition == null
                        || !contentDisposition.regionMatches(true, 0, "attachment", 0, 10)) {
            // query the package manager to see if there's a registered handler
            //     that matches.
            Intent intent = new Intent(Intent.ACTION_VIEW);
            intent.setDataAndType(Uri.parse(url), mimetype);
            if (getPackageManager().resolveActivity(intent,
                        PackageManager.MATCH_DEFAULT_ONLY) != null) {
                // someone knows how to handle this mime type with this scheme, don't download.
                try {
                    startActivity(intent);
                    return;
                } catch (ActivityNotFoundException ex) {
                    if (LOGD_ENABLED) {
                        Log.d(LOGTAG, "activity not found for " + mimetype
                                + " over " + Uri.parse(url).getScheme(), ex);
                    }
                    // Best behavior is to fall back to a download in this case
                }
            }
        }
        onDownloadStartNoStream(url, userAgent, contentDisposition, mimetype, contentLength);
    }

    /**
     * Notify the host application a download should be done, even if there
     * is a streaming viewer available for thise type.
     * @param url The full url to the content that should be downloaded
     * @param contentDisposition Content-disposition http header, if
     *                           present.
     * @param mimetype The mimetype of the content reported by the server
     * @param contentLength The file size reported by the server
     */
    /*package */ void onDownloadStartNoStream(String url, String userAgent,
            String contentDisposition, String mimetype, long contentLength) {

        String filename = URLUtil.guessFileName(url,
                contentDisposition, mimetype);

        // Check to see if we have an SDCard
        String status = Environment.getExternalStorageState();
        if (!status.equals(Environment.MEDIA_MOUNTED)) {
            int title;
            String msg;

            // Check to see if the SDCard is busy, same as the music app
            if (status.equals(Environment.MEDIA_SHARED)) {
                msg = getString(R.string.download_sdcard_busy_dlg_msg);
                title = R.string.download_sdcard_busy_dlg_title;
            } else {
                msg = getString(R.string.download_no_sdcard_dlg_msg, filename);
                title = R.string.download_no_sdcard_dlg_title;
            }

            new AlertDialog.Builder(this)
                .setTitle(title)
                .setIcon(android.R.drawable.ic_dialog_alert)
                .setMessage(msg)
                .setPositiveButton(R.string.ok, null)
                .show();
            return;
        }

        // java.net.URI is a lot stricter than KURL so we have to undo
        // KURL's percent-encoding and redo the encoding using java.net.URI.
        URI uri = null;
        try {
            // Undo the percent-encoding that KURL may have done.
            String newUrl = new String(URLUtil.decode(url.getBytes()));
            // Parse the url into pieces
            WebAddress w = new WebAddress(newUrl);
            String frag = null;
            String query = null;
            String path = w.mPath;
            // Break the path into path, query, and fragment
            if (path.length() > 0) {
                // Strip the fragment
                int idx = path.lastIndexOf('#');
                if (idx != -1) {
                    frag = path.substring(idx + 1);
                    path = path.substring(0, idx);
                }
                idx = path.lastIndexOf('?');
                if (idx != -1) {
                    query = path.substring(idx + 1);
                    path = path.substring(0, idx);
                }
            }
            uri = new URI(w.mScheme, w.mAuthInfo, w.mHost, w.mPort, path,
                    query, frag);
        } catch (Exception e) {
            Log.e(LOGTAG, "Could not parse url for download: " + url, e);
            return;
        }

        // XXX: Have to use the old url since the cookies were stored using the
        // old percent-encoded url.
        String cookies = CookieManager.getInstance().getCookie(url);

        ContentValues values = new ContentValues();
        values.put(Downloads.COLUMN_URI, uri.toString());
        values.put(Downloads.COLUMN_COOKIE_DATA, cookies);
        values.put(Downloads.COLUMN_USER_AGENT, userAgent);
        values.put(Downloads.COLUMN_NOTIFICATION_PACKAGE,
                getPackageName());
        values.put(Downloads.COLUMN_NOTIFICATION_CLASS,
                BrowserDownloadPage.class.getCanonicalName());
        values.put(Downloads.COLUMN_VISIBILITY, Downloads.VISIBILITY_VISIBLE_NOTIFY_COMPLETED);
        values.put(Downloads.COLUMN_MIME_TYPE, mimetype);
        values.put(Downloads.COLUMN_FILE_NAME_HINT, filename);
        values.put(Downloads.COLUMN_DESCRIPTION, uri.getHost());
        if (contentLength > 0) {
            values.put(Downloads.COLUMN_TOTAL_BYTES, contentLength);
        }
        if (mimetype == null) {
            // We must have long pressed on a link or image to download it. We
            // are not sure of the mimetype in this case, so do a head request
            new FetchUrlMimeType(this).execute(values);
        } else {
            final Uri contentUri =
                    getContentResolver().insert(Downloads.CONTENT_URI, values);
            viewDownloads(contentUri);
        }

    }

    /**
     * Resets the lock icon. This method is called when we start a new load and
     * know the url to be loaded.
     */
    private void resetLockIcon(String url) {
        // Save the lock-icon state (we revert to it if the load gets cancelled)
        saveLockIcon();

        mLockIconType = LOCK_ICON_UNSECURE;
        if (URLUtil.isHttpsUrl(url)) {
            mLockIconType = LOCK_ICON_SECURE;
            if (LOGV_ENABLED) {
                Log.v(LOGTAG, "BrowserActivity.resetLockIcon:" +
                      " reset lock icon to " + mLockIconType);
            }
        }

        updateLockIconImage(LOCK_ICON_UNSECURE);
    }

    /**
     * Resets the lock icon.  This method is called when the icon needs to be
     * reset but we do not know whether we are loading a secure or not secure
     * page.
     */
    private void resetLockIcon() {
        // Save the lock-icon state (we revert to it if the load gets cancelled)
        saveLockIcon();

        mLockIconType = LOCK_ICON_UNSECURE;

        if (LOGV_ENABLED) {
          Log.v(LOGTAG, "BrowserActivity.resetLockIcon:" +
                " reset lock icon to " + mLockIconType);
        }

        updateLockIconImage(LOCK_ICON_UNSECURE);
    }

    /**
     * Updates the lock-icon image in the title-bar.
     */
    private void updateLockIconImage(int lockIconType) {
        Drawable d = null;
        if (lockIconType == LOCK_ICON_SECURE) {
            d = mSecLockIcon;
        } else if (lockIconType == LOCK_ICON_MIXED) {
            d = mMixLockIcon;
        }
        // If the tab overview is animating or being shown, do not update the
        // lock icon.
        if (mAnimationCount == 0 && mTabOverview == null) {
            if (CUSTOM_BROWSER_BAR) {
                mTitleBar.setLock(d);
            } else {
                getWindow().setFeatureDrawable(Window.FEATURE_RIGHT_ICON, d);
            }
        }
    }

    /**
     * Displays a page-info dialog.
     * @param tab The tab to show info about
     * @param fromShowSSLCertificateOnError The flag that indicates whether
     * this dialog was opened from the SSL-certificate-on-error dialog or
     * not. This is important, since we need to know whether to return to
     * the parent dialog or simply dismiss.
     */
    private void showPageInfo(final TabControl.Tab tab,
                              final boolean fromShowSSLCertificateOnError) {
        final LayoutInflater factory = LayoutInflater
                .from(this);

        final View pageInfoView = factory.inflate(R.layout.page_info, null);

        final WebView view = tab.getWebView();

        String url = null;
        String title = null;

        if (view == null) {
            url = tab.getUrl();
            title = tab.getTitle();
        } else if (view == mTabControl.getCurrentWebView()) {
             // Use the cached title and url if this is the current WebView
            url = mUrl;
            title = mTitle;
        } else {
            url = view.getUrl();
            title = view.getTitle();
        }

        if (url == null) {
            url = "";
        }
        if (title == null) {
            title = "";
        }

        ((TextView) pageInfoView.findViewById(R.id.address)).setText(url);
        ((TextView) pageInfoView.findViewById(R.id.title)).setText(title);

        mPageInfoView = tab;
        mPageInfoFromShowSSLCertificateOnError = new Boolean(fromShowSSLCertificateOnError);

        AlertDialog.Builder alertDialogBuilder =
            new AlertDialog.Builder(this)
            .setTitle(R.string.page_info).setIcon(android.R.drawable.ic_dialog_info)
            .setView(pageInfoView)
            .setPositiveButton(
                R.string.ok,
                new DialogInterface.OnClickListener() {
                    public void onClick(DialogInterface dialog,
                                        int whichButton) {
                        mPageInfoDialog = null;
                        mPageInfoView = null;
                        mPageInfoFromShowSSLCertificateOnError = null;

                        // if we came here from the SSL error dialog
                        if (fromShowSSLCertificateOnError) {
                            // go back to the SSL error dialog
                            showSSLCertificateOnError(
                                mSSLCertificateOnErrorView,
                                mSSLCertificateOnErrorHandler,
                                mSSLCertificateOnErrorError);
                        }
                    }
                })
            .setOnCancelListener(
                new DialogInterface.OnCancelListener() {
                    public void onCancel(DialogInterface dialog) {
                        mPageInfoDialog = null;
                        mPageInfoView = null;
                        mPageInfoFromShowSSLCertificateOnError = null;

                        // if we came here from the SSL error dialog
                        if (fromShowSSLCertificateOnError) {
                            // go back to the SSL error dialog
                            showSSLCertificateOnError(
                                mSSLCertificateOnErrorView,
                                mSSLCertificateOnErrorHandler,
                                mSSLCertificateOnErrorError);
                        }
                    }
                });

        // if we have a main top-level page SSL certificate set or a certificate
        // error
        if (fromShowSSLCertificateOnError ||
                (view != null && view.getCertificate() != null)) {
            // add a 'View Certificate' button
            alertDialogBuilder.setNeutralButton(
                R.string.view_certificate,
                new DialogInterface.OnClickListener() {
                    public void onClick(DialogInterface dialog,
                                        int whichButton) {
                        mPageInfoDialog = null;
                        mPageInfoView = null;
                        mPageInfoFromShowSSLCertificateOnError = null;

                        // if we came here from the SSL error dialog
                        if (fromShowSSLCertificateOnError) {
                            // go back to the SSL error dialog
                            showSSLCertificateOnError(
                                mSSLCertificateOnErrorView,
                                mSSLCertificateOnErrorHandler,
                                mSSLCertificateOnErrorError);
                        } else {
                            // otherwise, display the top-most certificate from
                            // the chain
                            if (view.getCertificate() != null) {
                                showSSLCertificate(tab);
                            }
                        }
                    }
                });
        }

        mPageInfoDialog = alertDialogBuilder.show();
    }

       /**
     * Displays the main top-level page SSL certificate dialog
     * (accessible from the Page-Info dialog).
     * @param tab The tab to show certificate for.
     */
    private void showSSLCertificate(final TabControl.Tab tab) {
        final View certificateView =
                inflateCertificateView(tab.getWebView().getCertificate());
        if (certificateView == null) {
            return;
        }

        LayoutInflater factory = LayoutInflater.from(this);

        final LinearLayout placeholder =
                (LinearLayout)certificateView.findViewById(R.id.placeholder);

        LinearLayout ll = (LinearLayout) factory.inflate(
            R.layout.ssl_success, placeholder);
        ((TextView)ll.findViewById(R.id.success))
            .setText(R.string.ssl_certificate_is_valid);

        mSSLCertificateView = tab;
        mSSLCertificateDialog =
            new AlertDialog.Builder(this)
                .setTitle(R.string.ssl_certificate).setIcon(
                    R.drawable.ic_dialog_browser_certificate_secure)
                .setView(certificateView)
                .setPositiveButton(R.string.ok,
                        new DialogInterface.OnClickListener() {
                            public void onClick(DialogInterface dialog,
                                    int whichButton) {
                                mSSLCertificateDialog = null;
                                mSSLCertificateView = null;

                                showPageInfo(tab, false);
                            }
                        })
                .setOnCancelListener(
                        new DialogInterface.OnCancelListener() {
                            public void onCancel(DialogInterface dialog) {
                                mSSLCertificateDialog = null;
                                mSSLCertificateView = null;

                                showPageInfo(tab, false);
                            }
                        })
                .show();
    }

    /**
     * Displays the SSL error certificate dialog.
     * @param view The target web-view.
     * @param handler The SSL error handler responsible for cancelling the
     * connection that resulted in an SSL error or proceeding per user request.
     * @param error The SSL error object.
     */
    private void showSSLCertificateOnError(
        final WebView view, final SslErrorHandler handler, final SslError error) {

        final View certificateView =
            inflateCertificateView(error.getCertificate());
        if (certificateView == null) {
            return;
        }

        LayoutInflater factory = LayoutInflater.from(this);

        final LinearLayout placeholder =
                (LinearLayout)certificateView.findViewById(R.id.placeholder);

        if (error.hasError(SslError.SSL_UNTRUSTED)) {
            LinearLayout ll = (LinearLayout)factory
                .inflate(R.layout.ssl_warning, placeholder);
            ((TextView)ll.findViewById(R.id.warning))
                .setText(R.string.ssl_untrusted);
        }

        if (error.hasError(SslError.SSL_IDMISMATCH)) {
            LinearLayout ll = (LinearLayout)factory
                .inflate(R.layout.ssl_warning, placeholder);
            ((TextView)ll.findViewById(R.id.warning))
                .setText(R.string.ssl_mismatch);
        }

        if (error.hasError(SslError.SSL_EXPIRED)) {
            LinearLayout ll = (LinearLayout)factory
                .inflate(R.layout.ssl_warning, placeholder);
            ((TextView)ll.findViewById(R.id.warning))
                .setText(R.string.ssl_expired);
        }

        if (error.hasError(SslError.SSL_NOTYETVALID)) {
            LinearLayout ll = (LinearLayout)factory
                .inflate(R.layout.ssl_warning, placeholder);
            ((TextView)ll.findViewById(R.id.warning))
                .setText(R.string.ssl_not_yet_valid);
        }

        mSSLCertificateOnErrorHandler = handler;
        mSSLCertificateOnErrorView = view;
        mSSLCertificateOnErrorError = error;
        mSSLCertificateOnErrorDialog =
            new AlertDialog.Builder(this)
                .setTitle(R.string.ssl_certificate).setIcon(
                    R.drawable.ic_dialog_browser_certificate_partially_secure)
                .setView(certificateView)
                .setPositiveButton(R.string.ok,
                        new DialogInterface.OnClickListener() {
                            public void onClick(DialogInterface dialog,
                                    int whichButton) {
                                mSSLCertificateOnErrorDialog = null;
                                mSSLCertificateOnErrorView = null;
                                mSSLCertificateOnErrorHandler = null;
                                mSSLCertificateOnErrorError = null;

                                mWebViewClient.onReceivedSslError(
                                    view, handler, error);
                            }
                        })
                 .setNeutralButton(R.string.page_info_view,
                        new DialogInterface.OnClickListener() {
                            public void onClick(DialogInterface dialog,
                                    int whichButton) {
                                mSSLCertificateOnErrorDialog = null;

                                // do not clear the dialog state: we will
                                // need to show the dialog again once the
                                // user is done exploring the page-info details

                                showPageInfo(mTabControl.getTabFromView(view),
                                        true);
                            }
                        })
                .setOnCancelListener(
                        new DialogInterface.OnCancelListener() {
                            public void onCancel(DialogInterface dialog) {
                                mSSLCertificateOnErrorDialog = null;
                                mSSLCertificateOnErrorView = null;
                                mSSLCertificateOnErrorHandler = null;
                                mSSLCertificateOnErrorError = null;

                                mWebViewClient.onReceivedSslError(
                                    view, handler, error);
                            }
                        })
                .show();
    }

    /**
     * Inflates the SSL certificate view (helper method).
     * @param certificate The SSL certificate.
     * @return The resultant certificate view with issued-to, issued-by,
     * issued-on, expires-on, and possibly other fields set.
     * If the input certificate is null, returns null.
     */
    private View inflateCertificateView(SslCertificate certificate) {
        if (certificate == null) {
            return null;
        }

        LayoutInflater factory = LayoutInflater.from(this);

        View certificateView = factory.inflate(
            R.layout.ssl_certificate, null);

        // issued to:
        SslCertificate.DName issuedTo = certificate.getIssuedTo();
        if (issuedTo != null) {
            ((TextView) certificateView.findViewById(R.id.to_common))
                .setText(issuedTo.getCName());
            ((TextView) certificateView.findViewById(R.id.to_org))
                .setText(issuedTo.getOName());
            ((TextView) certificateView.findViewById(R.id.to_org_unit))
                .setText(issuedTo.getUName());
        }

        // issued by:
        SslCertificate.DName issuedBy = certificate.getIssuedBy();
        if (issuedBy != null) {
            ((TextView) certificateView.findViewById(R.id.by_common))
                .setText(issuedBy.getCName());
            ((TextView) certificateView.findViewById(R.id.by_org))
                .setText(issuedBy.getOName());
            ((TextView) certificateView.findViewById(R.id.by_org_unit))
                .setText(issuedBy.getUName());
        }

        // issued on:
        String issuedOn = reformatCertificateDate(
            certificate.getValidNotBefore());
        ((TextView) certificateView.findViewById(R.id.issued_on))
            .setText(issuedOn);

        // expires on:
        String expiresOn = reformatCertificateDate(
            certificate.getValidNotAfter());
        ((TextView) certificateView.findViewById(R.id.expires_on))
            .setText(expiresOn);

        return certificateView;
    }

    /**
     * Re-formats the certificate date (Date.toString()) string to
     * a properly localized date string.
     * @return Properly localized version of the certificate date string and
     * the original certificate date string if fails to localize.
     * If the original string is null, returns an empty string "".
     */
    private String reformatCertificateDate(String certificateDate) {
      String reformattedDate = null;

      if (certificateDate != null) {
          Date date = null;
          try {
              date = java.text.DateFormat.getInstance().parse(certificateDate);
          } catch (ParseException e) {
              date = null;
          }

          if (date != null) {
              reformattedDate =
                  DateFormat.getDateFormat(this).format(date);
          }
      }

      return reformattedDate != null ? reformattedDate :
          (certificateDate != null ? certificateDate : "");
    }

    /**
     * Displays an http-authentication dialog.
     */
    private void showHttpAuthentication(final HttpAuthHandler handler,
            final String host, final String realm, final String title,
            final String name, final String password, int focusId) {
        LayoutInflater factory = LayoutInflater.from(this);
        final View v = factory
                .inflate(R.layout.http_authentication, null);
        if (name != null) {
            ((EditText) v.findViewById(R.id.username_edit)).setText(name);
        }
        if (password != null) {
            ((EditText) v.findViewById(R.id.password_edit)).setText(password);
        }

        String titleText = title;
        if (titleText == null) {
            titleText = getText(R.string.sign_in_to).toString().replace(
                    "%s1", host).replace("%s2", realm);
        }

        mHttpAuthHandler = handler;
        AlertDialog dialog = new AlertDialog.Builder(this)
                .setTitle(titleText)
                .setIcon(android.R.drawable.ic_dialog_alert)
                .setView(v)
                .setPositiveButton(R.string.action,
                        new DialogInterface.OnClickListener() {
                             public void onClick(DialogInterface dialog,
                                     int whichButton) {
                                String nm = ((EditText) v
                                        .findViewById(R.id.username_edit))
                                        .getText().toString();
                                String pw = ((EditText) v
                                        .findViewById(R.id.password_edit))
                                        .getText().toString();
                                BrowserActivity.this.setHttpAuthUsernamePassword
                                        (host, realm, nm, pw);
                                handler.proceed(nm, pw);
                                mHttpAuthenticationDialog = null;
                                mHttpAuthHandler = null;
                            }})
                .setNegativeButton(R.string.cancel,
                        new DialogInterface.OnClickListener() {
                            public void onClick(DialogInterface dialog,
                                    int whichButton) {
                                handler.cancel();
                                BrowserActivity.this.resetTitleAndRevertLockIcon();
                                mHttpAuthenticationDialog = null;
                                mHttpAuthHandler = null;
                            }})
                .setOnCancelListener(new DialogInterface.OnCancelListener() {
                        public void onCancel(DialogInterface dialog) {
                            handler.cancel();
                            BrowserActivity.this.resetTitleAndRevertLockIcon();
                            mHttpAuthenticationDialog = null;
                            mHttpAuthHandler = null;
                        }})
                .create();
        // Make the IME appear when the dialog is displayed if applicable.
        dialog.getWindow().setSoftInputMode(
                WindowManager.LayoutParams.SOFT_INPUT_STATE_VISIBLE);
        dialog.show();
        if (focusId != 0) {
            dialog.findViewById(focusId).requestFocus();
        } else {
            v.findViewById(R.id.username_edit).requestFocus();
        }
        mHttpAuthenticationDialog = dialog;
    }

    public int getProgress() {
        WebView w = mTabControl.getCurrentWebView();
        if (w != null) {
            return w.getProgress();
        } else {
            return 100;
        }
    }

    /**
     * Set HTTP authentication password.
     *
     * @param host The host for the password
     * @param realm The realm for the password
     * @param username The username for the password. If it is null, it means
     *            password can't be saved.
     * @param password The password
     */
    public void setHttpAuthUsernamePassword(String host, String realm,
                                            String username,
                                            String password) {
        WebView w = mTabControl.getCurrentWebView();
        if (w != null) {
            w.setHttpAuthUsernamePassword(host, realm, username, password);
        }
    }

    /**
     * connectivity manager says net has come or gone... inform the user
     * @param up true if net has come up, false if net has gone down
     */
    public void onNetworkToggle(boolean up) {
        if (up == mIsNetworkUp) {
            return;
        } else if (up) {
            mIsNetworkUp = true;
            if (mAlertDialog != null) {
                mAlertDialog.cancel();
                mAlertDialog = null;
            }
        } else {
            mIsNetworkUp = false;
            if (mInLoad && mAlertDialog == null) {
                mAlertDialog = new AlertDialog.Builder(this)
                        .setTitle(R.string.loadSuspendedTitle)
                        .setMessage(R.string.loadSuspended)
                        .setPositiveButton(R.string.ok, null)
                        .show();
            }
        }
        WebView w = mTabControl.getCurrentWebView();
        if (w != null) {
            w.setNetworkAvailable(up);
        }
    }

    @Override
    protected void onActivityResult(int requestCode, int resultCode,
                                    Intent intent) {
        switch (requestCode) {
            case COMBO_PAGE:
                if (resultCode == RESULT_OK && intent != null) {
                    String data = intent.getAction();
                    Bundle extras = intent.getExtras();
                    if (extras != null && extras.getBoolean("new_window", false)) {
                        openTab(data);
                    } else {
                        final TabControl.Tab currentTab =
                                mTabControl.getCurrentTab();
                        // If the Window overview is up and we are not in the
                        // middle of an animation, animate away from it to the
                        // current tab.
                        if (mTabOverview != null && mAnimationCount == 0) {
                            sendAnimateFromOverview(currentTab, false,
                                    new UrlData(data), TAB_OVERVIEW_DELAY, null);
                        } else {
                            dismissSubWindow(currentTab);
                            if (data != null && data.length() != 0) {
                                getTopWindow().loadUrl(data);
                            }
                        }
                    }
                }
                break;
            case WEBSTORAGE_QUOTA_DIALOG:
                long currentQuota = 0;
                if (resultCode == RESULT_OK && intent != null) {
                    currentQuota = intent.getLongExtra(
                        PermissionDialog.PARAM_QUOTA, currentQuota);
                }
                mWebStorageQuotaUpdater.updateQuota(currentQuota);
                break;
            default:
                break;
        }
        getTopWindow().requestFocus();
    }

    /*
     * This method is called as a result of the user selecting the options
     * menu to see the download window, or when a download changes state. It
     * shows the download window ontop of the current window.
     */
    /* package */ void viewDownloads(Uri downloadRecord) {
        Intent intent = new Intent(this,
                BrowserDownloadPage.class);
        intent.setData(downloadRecord);
        startActivityForResult(intent, this.DOWNLOAD_PAGE);

    }

    /**
     * Handle results from Tab Switcher mTabOverview tool
     */
    private class TabListener implements ImageGrid.Listener {
        public void remove(int position) {
            // Note: Remove is not enabled if we have only one tab.
            if (DEBUG && mTabControl.getTabCount() == 1) {
                throw new AssertionError();
            }

            // Remember the current tab.
            TabControl.Tab current = mTabControl.getCurrentTab();
            final TabControl.Tab remove = mTabControl.getTab(position);
            mTabControl.removeTab(remove);
            // If we removed the current tab, use the tab at position - 1 if
            // possible.
            if (current == remove) {
                // If the user removes the last tab, act like the New Tab item
                // was clicked on.
                if (mTabControl.getTabCount() == 0) {
                    current = mTabControl.createNewTab();
                    sendAnimateFromOverview(current, true, new UrlData(
                            mSettings.getHomePage()), TAB_OVERVIEW_DELAY, null);
                } else {
                    final int index = position > 0 ? (position - 1) : 0;
                    current = mTabControl.getTab(index);
                }
            }

            // The tab overview could have been dismissed before this method is
            // called.
            if (mTabOverview != null) {
                // Remove the tab and change the index.
                mTabOverview.remove(position);
                mTabOverview.setCurrentIndex(mTabControl.getTabIndex(current));
            }

            // Only the current tab ensures its WebView is non-null. This
            // implies that we are reloading the freed tab.
            mTabControl.setCurrentTab(current);
        }
        public void onClick(int index) {
            // Change the tab if necessary.
            // Index equals ImageGrid.CANCEL when pressing back from the tab
            // overview.
            if (index == ImageGrid.CANCEL) {
                index = mTabControl.getCurrentIndex();
                // The current index is -1 if the current tab was removed.
                if (index == -1) {
                    // Take the last tab as a fallback.
                    index = mTabControl.getTabCount() - 1;
                }
            }

            // NEW_TAB means that the "New Tab" cell was clicked on.
            if (index == ImageGrid.NEW_TAB) {
                openTabAndShow(mSettings.getHomePage(), null, false, null);
            } else {
                sendAnimateFromOverview(mTabControl.getTab(index), false,
                        EMPTY_URL_DATA, 0, null);
            }
        }
    }

    // A fake View that draws the WebView's picture with a fast zoom filter.
    // The View is used in case the tab is freed during the animation because
    // of low memory.
    private static class AnimatingView extends View {
        private static final int ZOOM_BITS = Paint.FILTER_BITMAP_FLAG |
                Paint.DITHER_FLAG | Paint.SUBPIXEL_TEXT_FLAG;
        private static final DrawFilter sZoomFilter =
                new PaintFlagsDrawFilter(ZOOM_BITS, Paint.LINEAR_TEXT_FLAG);
        private final Picture mPicture;
        private final float   mScale;
        private final int     mScrollX;
        private final int     mScrollY;
        final TabControl.Tab  mTab;

        AnimatingView(Context ctxt, TabControl.Tab t) {
            super(ctxt);
            mTab = t;
            if (t != null && t.getTopWindow() != null) {
                // Use the top window in the animation since the tab overview
                // will display the top window in each cell.
                final WebView w = t.getTopWindow();
                mPicture = w.capturePicture();
                mScale = w.getScale() / w.getWidth();
                mScrollX = w.getScrollX();
                mScrollY = w.getScrollY();
            } else {
                mPicture = null;
                mScale = 1.0f;
                mScrollX = mScrollY = 0;
            }
        }

        @Override
        protected void onDraw(Canvas canvas) {
            canvas.save();
            canvas.drawColor(Color.WHITE);
            if (mPicture != null) {
                canvas.setDrawFilter(sZoomFilter);
                float scale = getWidth() * mScale;
                canvas.scale(scale, scale);
                canvas.translate(-mScrollX, -mScrollY);
                canvas.drawPicture(mPicture);
            }
            canvas.restore();
        }
    }

    /**
     *  Open the tab picker. This function will always use the current tab in
     *  its animation.
     *  @param stay boolean stating whether the tab picker is to remain open
     *          (in which case it needs a listener and its menu) or not.
     *  @param index The index of the tab to show as the selection in the tab
     *               overview.
     *  @param remove If true, the tab at index will be removed after the
     *                animation completes.
     */
    private void tabPicker(final boolean stay, final int index,
            final boolean remove) {
        if (mTabOverview != null) {
            return;
        }

        int size = mTabControl.getTabCount();

        TabListener l = null;
        if (stay) {
            l = mTabListener = new TabListener();
        }
        mTabOverview = new ImageGrid(this, stay, l);

        for (int i = 0; i < size; i++) {
            final TabControl.Tab t = mTabControl.getTab(i);
            mTabControl.populatePickerData(t);
            mTabOverview.add(t);
        }

        // Tell the tab overview to show the current tab, the tab overview will
        // handle the "New Tab" case.
        int currentIndex = mTabControl.getCurrentIndex();
        mTabOverview.setCurrentIndex(currentIndex);

        // Attach the tab overview.
        mContentView.addView(mTabOverview, COVER_SCREEN_PARAMS);

        // Create a fake AnimatingView to animate the WebView's picture.
        final TabControl.Tab current = mTabControl.getCurrentTab();
        final AnimatingView v = new AnimatingView(this, current);
        mContentView.addView(v, COVER_SCREEN_PARAMS);
        removeTabFromContentView(current);
        // Pause timers to get the animation smoother.
        current.getWebView().pauseTimers();

        // Send a message so the tab picker has a chance to layout and get
        // positions for all the cells.
        mHandler.sendMessage(mHandler.obtainMessage(ANIMATE_TO_OVERVIEW,
                index, remove ? 1 : 0, v));
        // Setting this will indicate that we are animating to the overview. We
        // set it here to prevent another request to animate from coming in
        // between now and when ANIMATE_TO_OVERVIEW is handled.
        mAnimationCount++;
        // Always change the title bar to the window overview title while
        // animating.
        if (CUSTOM_BROWSER_BAR) {
            mTitleBar.setToTabPicker();
        } else {
            getWindow().setFeatureDrawable(Window.FEATURE_LEFT_ICON, null);
            getWindow().setFeatureDrawable(Window.FEATURE_RIGHT_ICON, null);
            getWindow().setFeatureInt(Window.FEATURE_PROGRESS,
                    Window.PROGRESS_VISIBILITY_OFF);
            setTitle(R.string.tab_picker_title);
        }
        // Make the menu empty until the animation completes.
        mMenuState = EMPTY_MENU;
    }

    /* package */ void bookmarksOrHistoryPicker(boolean startWithHistory) {
        WebView current = mTabControl.getCurrentWebView();
        if (current == null) {
            return;
        }
        Intent intent = new Intent(this,
                CombinedBookmarkHistoryActivity.class);
        String title = current.getTitle();
        String url = current.getUrl();
        // Just in case the user opens bookmarks before a page finishes loading
        // so the current history item, and therefore the page, is null.
        if (null == url) {
            url = mLastEnteredUrl;
            // This can happen.
            if (null == url) {
                url = mSettings.getHomePage();
            }
        }
        // In case the web page has not yet received its associated title.
        if (title == null) {
            title = url;
        }
        intent.putExtra("title", title);
        intent.putExtra("url", url);
        intent.putExtra("maxTabsOpen",
                mTabControl.getTabCount() >= TabControl.MAX_TABS);
        if (startWithHistory) {
            intent.putExtra(CombinedBookmarkHistoryActivity.STARTING_TAB,
                    CombinedBookmarkHistoryActivity.HISTORY_TAB);
        }
        startActivityForResult(intent, COMBO_PAGE);
    }

    // Called when loading from context menu or LOAD_URL message
    private void loadURL(WebView view, String url) {
        // In case the user enters nothing.
        if (url != null && url.length() != 0 && view != null) {
            url = smartUrlFilter(url);
            if (!mWebViewClient.shouldOverrideUrlLoading(view, url)) {
                view.loadUrl(url);
            }
        }
    }

    private void checkMemory() {
        ActivityManager.MemoryInfo mi = new ActivityManager.MemoryInfo();
        ((ActivityManager) getSystemService(ACTIVITY_SERVICE))
                .getMemoryInfo(mi);
        // FIXME: mi.lowMemory is too aggressive, use (mi.availMem <
        // mi.threshold) for now
        //        if (mi.lowMemory) {
        if (mi.availMem < mi.threshold) {
            Log.w(LOGTAG, "Browser is freeing memory now because: available="
                            + (mi.availMem / 1024) + "K threshold="
                            + (mi.threshold / 1024) + "K");
            mTabControl.freeMemory();
        }
    }

    private String smartUrlFilter(Uri inUri) {
        if (inUri != null) {
            return smartUrlFilter(inUri.toString());
        }
        return null;
    }


    // get window count

    int getWindowCount(){
      if(mTabControl != null){
        return mTabControl.getTabCount();
      }
      return 0;
    }

    protected static final Pattern ACCEPTED_URI_SCHEMA = Pattern.compile(
            "(?i)" + // switch on case insensitive matching
            "(" +    // begin group for schema
            "(?:http|https|file):\\/\\/" +
            "|(?:inline|data|about|content|javascript):" +
            ")" +
            "(.*)" );

    /**
     * Attempts to determine whether user input is a URL or search
     * terms.  Anything with a space is passed to search.
     *
     * Converts to lowercase any mistakenly uppercased schema (i.e.,
     * "Http://" converts to "http://"
     *
     * @return Original or modified URL
     *
     */
    String smartUrlFilter(String url) {

        String inUrl = url.trim();
        boolean hasSpace = inUrl.indexOf(' ') != -1;

        Matcher matcher = ACCEPTED_URI_SCHEMA.matcher(inUrl);
        if (matcher.matches()) {
            // force scheme to lowercase
            String scheme = matcher.group(1);
            String lcScheme = scheme.toLowerCase();
            if (!lcScheme.equals(scheme)) {
                inUrl = lcScheme + matcher.group(2);
            }
            if (hasSpace) {
                inUrl = inUrl.replace(" ", "%20");
            }
            return inUrl;
        }
        if (hasSpace) {
            // FIXME: Is this the correct place to add to searches?
            // what if someone else calls this function?
            int shortcut = parseUrlShortcut(inUrl);
            if (shortcut != SHORTCUT_INVALID) {
                Browser.addSearchUrl(mResolver, inUrl);
                String query = inUrl.substring(2);
                switch (shortcut) {
                case SHORTCUT_GOOGLE_SEARCH:
                    return URLUtil.composeSearchUrl(query, QuickSearch_G, QUERY_PLACE_HOLDER);
                case SHORTCUT_WIKIPEDIA_SEARCH:
                    return URLUtil.composeSearchUrl(query, QuickSearch_W, QUERY_PLACE_HOLDER);
                case SHORTCUT_DICTIONARY_SEARCH:
                    return URLUtil.composeSearchUrl(query, QuickSearch_D, QUERY_PLACE_HOLDER);
                case SHORTCUT_GOOGLE_MOBILE_LOCAL_SEARCH:
                    // FIXME: we need location in this case
                    return URLUtil.composeSearchUrl(query, QuickSearch_L, QUERY_PLACE_HOLDER);
                }
            }
        } else {
            if (Regex.WEB_URL_PATTERN.matcher(inUrl).matches()) {
                return URLUtil.guessUrl(inUrl);
            }
        }

        Browser.addSearchUrl(mResolver, inUrl);
        return URLUtil.composeSearchUrl(inUrl, QuickSearch_G, QUERY_PLACE_HOLDER);
    }

    private final static int LOCK_ICON_UNSECURE = 0;
    private final static int LOCK_ICON_SECURE   = 1;
    private final static int LOCK_ICON_MIXED    = 2;

    private int mLockIconType = LOCK_ICON_UNSECURE;
    private int mPrevLockType = LOCK_ICON_UNSECURE;

    private BrowserSettings mSettings;
    private TabControl      mTabControl;
    private ContentResolver mResolver;
    private FrameLayout     mContentView;
    private ImageGrid       mTabOverview;
    private View            mCustomView;
    private FrameLayout     mCustomViewContainer;

    // FIXME, temp address onPrepareMenu performance problem. When we move everything out of
    // view, we should rewrite this.
    private int mCurrentMenuState = 0;
    private int mMenuState = R.id.MAIN_MENU;
    private int mOldMenuState = EMPTY_MENU;
    private static final int EMPTY_MENU = -1;
    private Menu mMenu;

    private FindDialog mFindDialog;
    // Used to prevent chording to result in firing two shortcuts immediately
    // one after another.  Fixes bug 1211714.
    boolean mCanChord;

    private boolean mInLoad;
    private boolean mIsNetworkUp;

    private boolean mPageStarted;
    private boolean mActivityInPause = true;

    private boolean mMenuIsDown;

    private final KeyTracker mKeyTracker = new KeyTracker(this);

    // As trackball doesn't send repeat down, we have to track it ourselves
    private boolean mTrackTrackball;

    private static boolean mInTrace;

    // Performance probe
    private static final int[] SYSTEM_CPU_FORMAT = new int[] {
            Process.PROC_SPACE_TERM | Process.PROC_COMBINE,
            Process.PROC_SPACE_TERM | Process.PROC_OUT_LONG, // 1: user time
            Process.PROC_SPACE_TERM | Process.PROC_OUT_LONG, // 2: nice time
            Process.PROC_SPACE_TERM | Process.PROC_OUT_LONG, // 3: sys time
            Process.PROC_SPACE_TERM | Process.PROC_OUT_LONG, // 4: idle time
            Process.PROC_SPACE_TERM | Process.PROC_OUT_LONG, // 5: iowait time
            Process.PROC_SPACE_TERM | Process.PROC_OUT_LONG, // 6: irq time
            Process.PROC_SPACE_TERM | Process.PROC_OUT_LONG  // 7: softirq time
    };

    private long mStart;
    private long mProcessStart;
    private long mUserStart;
    private long mSystemStart;
    private long mIdleStart;
    private long mIrqStart;

    private long mUiStart;

    private Drawable    mMixLockIcon;
    private Drawable    mSecLockIcon;
    private Drawable    mGenericFavicon;

    /* hold a ref so we can auto-cancel if necessary */
    private AlertDialog mAlertDialog;

    // Wait for credentials before loading google.com
    private ProgressDialog mCredsDlg;

    // The up-to-date URL and title (these can be different from those stored
    // in WebView, since it takes some time for the information in WebView to
    // get updated)
    private String mUrl;
    private String mTitle;

    // As PageInfo has different style for landscape / portrait, we have
    // to re-open it when configuration changed
    private AlertDialog mPageInfoDialog;
    private TabControl.Tab mPageInfoView;
    // If the Page-Info dialog is launched from the SSL-certificate-on-error
    // dialog, we should not just dismiss it, but should get back to the
    // SSL-certificate-on-error dialog. This flag is used to store this state
    private Boolean mPageInfoFromShowSSLCertificateOnError;

    // as SSLCertificateOnError has different style for landscape / portrait,
    // we have to re-open it when configuration changed
    private AlertDialog mSSLCertificateOnErrorDialog;
    private WebView mSSLCertificateOnErrorView;
    private SslErrorHandler mSSLCertificateOnErrorHandler;
    private SslError mSSLCertificateOnErrorError;

    // as SSLCertificate has different style for landscape / portrait, we
    // have to re-open it when configuration changed
    private AlertDialog mSSLCertificateDialog;
    private TabControl.Tab mSSLCertificateView;

    // as HttpAuthentication has different style for landscape / portrait, we
    // have to re-open it when configuration changed
    private AlertDialog mHttpAuthenticationDialog;
    private HttpAuthHandler mHttpAuthHandler;

    /*package*/ static final FrameLayout.LayoutParams COVER_SCREEN_PARAMS =
                                            new FrameLayout.LayoutParams(
                                            ViewGroup.LayoutParams.FILL_PARENT,
                                            ViewGroup.LayoutParams.FILL_PARENT);
<<<<<<< HEAD
    /*package*/ static final FrameLayout.LayoutParams COVER_SCREEN_GRAVITY_CENTER =
                                            new FrameLayout.LayoutParams(
                                            ViewGroup.LayoutParams.FILL_PARENT,
                                            ViewGroup.LayoutParams.FILL_PARENT,
                                            Gravity.CENTER);
    // We may provide UI to customize these
    // Google search from the browser
    static String QuickSearch_G;
=======
    // Google search
    final static String QuickSearch_G = "http://www.google.com/m?q=%s";
>>>>>>> 47fdfdb9
    // Wikipedia search
    final static String QuickSearch_W = "http://en.wikipedia.org/w/index.php?search=%s&go=Go";
    // Dictionary search
    final static String QuickSearch_D = "http://dictionary.reference.com/search?q=%s";
    // Google Mobile Local search
    final static String QuickSearch_L = "http://www.google.com/m/search?site=local&q=%s&near=mountain+view";

    final static String QUERY_PLACE_HOLDER = "%s";

    // "source" parameter for Google search through search key
    final static String GOOGLE_SEARCH_SOURCE_SEARCHKEY = "browser-key";
    // "source" parameter for Google search through goto menu
    final static String GOOGLE_SEARCH_SOURCE_GOTO = "browser-goto";
    // "source" parameter for Google search through simplily type
    final static String GOOGLE_SEARCH_SOURCE_TYPE = "browser-type";
    // "source" parameter for Google search suggested by the browser
    final static String GOOGLE_SEARCH_SOURCE_SUGGEST = "browser-suggest";
    // "source" parameter for Google search from unknown source
    final static String GOOGLE_SEARCH_SOURCE_UNKNOWN = "unknown";

    private final static String LOGTAG = "browser";

    private TabListener mTabListener;

    private String mLastEnteredUrl;

    private PowerManager.WakeLock mWakeLock;
    private final static int WAKELOCK_TIMEOUT = 5 * 60 * 1000; // 5 minutes

    private Toast mStopToast;

    private TitleBar mTitleBar;

    // Used during animations to prevent other animations from being triggered.
    // A count is used since the animation to and from the Window overview can
    // overlap. A count of 0 means no animation where a count of > 0 means
    // there are animations in progress.
    private int mAnimationCount;

    // As the ids are dynamically created, we can't guarantee that they will
    // be in sequence, so this static array maps ids to a window number.
    final static private int[] WINDOW_SHORTCUT_ID_ARRAY =
    { R.id.window_one_menu_id, R.id.window_two_menu_id, R.id.window_three_menu_id,
      R.id.window_four_menu_id, R.id.window_five_menu_id, R.id.window_six_menu_id,
      R.id.window_seven_menu_id, R.id.window_eight_menu_id };

    // monitor platform changes
    private IntentFilter mNetworkStateChangedFilter;
    private BroadcastReceiver mNetworkStateIntentReceiver;

    private BroadcastReceiver mPackageInstallationReceiver;

    // activity requestCode
    final static int COMBO_PAGE                 = 1;
    final static int DOWNLOAD_PAGE              = 2;
    final static int PREFERENCES_PAGE           = 3;
    final static int WEBSTORAGE_QUOTA_DIALOG    = 4;

    // the frenquency of checking whether system memory is low
    final static int CHECK_MEMORY_INTERVAL = 30000;     // 30 seconds

    /**
     * A UrlData class to abstract how the content will be set to WebView.
     * This base class uses loadUrl to show the content.
     */
    private static class UrlData {
        String mUrl;
        byte[] mPostData;

        UrlData(String url) {
            this.mUrl = url;
        }

        void setPostData(byte[] postData) {
            mPostData = postData;
        }

        boolean isEmpty() {
            return mUrl == null || mUrl.length() == 0;
        }

        public void loadIn(WebView webView) {
            if (mPostData != null) {
                webView.postUrl(mUrl, mPostData);
            } else {
                webView.loadUrl(mUrl);
            }
        }
    };

    /**
     * A subclass of UrlData class that can display inlined content using
     * {@link WebView#loadDataWithBaseURL(String, String, String, String, String)}.
     */
    private static class InlinedUrlData extends UrlData {
        InlinedUrlData(String inlined, String mimeType, String encoding, String failUrl) {
            super(failUrl);
            mInlined = inlined;
            mMimeType = mimeType;
            mEncoding = encoding;
        }
        String mMimeType;
        String mInlined;
        String mEncoding;
        @Override
        boolean isEmpty() {
            return mInlined == null || mInlined.length() == 0 || super.isEmpty(); 
        }

        @Override
        public void loadIn(WebView webView) {
            webView.loadDataWithBaseURL(null, mInlined, mMimeType, mEncoding, mUrl);
        }
    }

    private static final UrlData EMPTY_URL_DATA = new UrlData(null);
}<|MERGE_RESOLUTION|>--- conflicted
+++ resolved
@@ -4968,19 +4968,13 @@
                                             new FrameLayout.LayoutParams(
                                             ViewGroup.LayoutParams.FILL_PARENT,
                                             ViewGroup.LayoutParams.FILL_PARENT);
-<<<<<<< HEAD
     /*package*/ static final FrameLayout.LayoutParams COVER_SCREEN_GRAVITY_CENTER =
                                             new FrameLayout.LayoutParams(
                                             ViewGroup.LayoutParams.FILL_PARENT,
                                             ViewGroup.LayoutParams.FILL_PARENT,
                                             Gravity.CENTER);
-    // We may provide UI to customize these
-    // Google search from the browser
-    static String QuickSearch_G;
-=======
     // Google search
     final static String QuickSearch_G = "http://www.google.com/m?q=%s";
->>>>>>> 47fdfdb9
     // Wikipedia search
     final static String QuickSearch_W = "http://en.wikipedia.org/w/index.php?search=%s&go=Go";
     // Dictionary search
