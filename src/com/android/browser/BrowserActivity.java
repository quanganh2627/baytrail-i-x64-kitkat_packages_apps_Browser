--- conflicted
+++ resolved
@@ -738,96 +738,6 @@
                 }
             };
 
-        // If this was a web search request, pass it on to the default web search provider.
-        if (handleWebSearchIntent(getIntent())) {
-            moveTaskToBack(true);
-            return;
-        }
-
-        if (!mTabControl.restoreState(icicle)) {
-            // clear up the thumbnail directory if we can't restore the state as
-            // none of the files in the directory are referenced any more.
-            new ClearThumbnails().execute(
-                    mTabControl.getThumbnailDir().listFiles());
-            // there is no quit on Android. But if we can't restore the state,
-            // we can treat it as a new Browser, remove the old session cookies.
-            CookieManager.getInstance().removeSessionCookie();
-            final Intent intent = getIntent();
-            final Bundle extra = intent.getExtras();
-            // Create an initial tab.
-            // If the intent is ACTION_VIEW and data is not null, the Browser is
-            // invoked to view the content by another application. In this case,
-            // the tab will be close when exit.
-            UrlData urlData = getUrlDataFromIntent(intent);
-
-            final TabControl.Tab t = mTabControl.createNewTab(
-                    Intent.ACTION_VIEW.equals(intent.getAction()) &&
-                    intent.getData() != null,
-                    intent.getStringExtra(Browser.EXTRA_APPLICATION_ID), urlData.mUrl);
-            mTabControl.setCurrentTab(t);
-            // This is one of the only places we call attachTabToContentView
-            // without animating from the tab picker.
-            attachTabToContentView(t);
-            WebView webView = t.getWebView();
-            if (extra != null) {
-                int scale = extra.getInt(Browser.INITIAL_ZOOM_LEVEL, 0);
-                if (scale > 0 && scale <= 1000) {
-                    webView.setInitialScale(scale);
-                }
-            }
-            // If we are not restoring from an icicle, then there is a high
-            // likely hood this is the first run. So, check to see if the
-            // homepage needs to be configured and copy any plugins from our
-            // asset directory to the data partition.
-            if ((extra == null || !extra.getBoolean("testing"))
-                    && !mSettings.isLoginInitialized()) {
-                setupHomePage();
-            }
-            copyPlugins(true);
-
-            if (urlData.isEmpty()) {
-                if (mSettings.isLoginInitialized()) {
-                    webView.loadUrl(mSettings.getHomePage());
-                } else {
-                    waitForCredentials();
-                }
-            } else {
-                if (extra != null) {
-                    urlData.setPostData(extra
-                            .getByteArray(Browser.EXTRA_POST_DATA));
-                }
-                urlData.loadIn(webView);
-            }
-        } else {
-            // TabControl.restoreState() will create a new tab even if
-            // restoring the state fails. Attach it to the view here since we
-            // are not animating from the tab picker.
-            attachTabToContentView(mTabControl.getCurrentTab());
-        }
-<<<<<<< HEAD
-        // Read JavaScript flags if it exists.
-        String jsFlags = mSettings.getJsFlags();
-        if (jsFlags.trim().length() != 0) {
-            mTabControl.getCurrentWebView().setJsFlags(jsFlags);
-        }
-
-        /* enables registration for changes in network status from
-           http stack */
-        mNetworkStateChangedFilter = new IntentFilter();
-        mNetworkStateChangedFilter.addAction(
-                ConnectivityManager.CONNECTIVITY_ACTION);
-        mNetworkStateIntentReceiver = new BroadcastReceiver() {
-                @Override
-                public void onReceive(Context context, Intent intent) {
-                    if (intent.getAction().equals(
-                            ConnectivityManager.CONNECTIVITY_ACTION)) {
-                        boolean down = intent.getBooleanExtra(
-                                ConnectivityManager.EXTRA_NO_CONNECTIVITY, false);
-                        onNetworkToggle(!down);
-                    }
-                }
-            };
-
         IntentFilter filter = new IntentFilter(Intent.ACTION_PACKAGE_ADDED);
         filter.addAction(Intent.ACTION_PACKAGE_REMOVED);
         filter.addDataScheme("package");
@@ -873,8 +783,79 @@
             }
         };
         registerReceiver(mPackageInstallationReceiver, filter);
-=======
->>>>>>> a34f6861
+
+        // If this was a web search request, pass it on to the default web search provider.
+        if (handleWebSearchIntent(getIntent())) {
+            moveTaskToBack(true);
+            return;
+        }
+
+        if (!mTabControl.restoreState(icicle)) {
+            // clear up the thumbnail directory if we can't restore the state as
+            // none of the files in the directory are referenced any more.
+            new ClearThumbnails().execute(
+                    mTabControl.getThumbnailDir().listFiles());
+            // there is no quit on Android. But if we can't restore the state,
+            // we can treat it as a new Browser, remove the old session cookies.
+            CookieManager.getInstance().removeSessionCookie();
+            final Intent intent = getIntent();
+            final Bundle extra = intent.getExtras();
+            // Create an initial tab.
+            // If the intent is ACTION_VIEW and data is not null, the Browser is
+            // invoked to view the content by another application. In this case,
+            // the tab will be close when exit.
+            UrlData urlData = getUrlDataFromIntent(intent);
+
+            final TabControl.Tab t = mTabControl.createNewTab(
+                    Intent.ACTION_VIEW.equals(intent.getAction()) &&
+                    intent.getData() != null,
+                    intent.getStringExtra(Browser.EXTRA_APPLICATION_ID), urlData.mUrl);
+            mTabControl.setCurrentTab(t);
+            // This is one of the only places we call attachTabToContentView
+            // without animating from the tab picker.
+            attachTabToContentView(t);
+            WebView webView = t.getWebView();
+            if (extra != null) {
+                int scale = extra.getInt(Browser.INITIAL_ZOOM_LEVEL, 0);
+                if (scale > 0 && scale <= 1000) {
+                    webView.setInitialScale(scale);
+                }
+            }
+            // If we are not restoring from an icicle, then there is a high
+            // likely hood this is the first run. So, check to see if the
+            // homepage needs to be configured and copy any plugins from our
+            // asset directory to the data partition.
+            if ((extra == null || !extra.getBoolean("testing"))
+                    && !mSettings.isLoginInitialized()) {
+                setupHomePage();
+            }
+            copyPlugins(true);
+
+            if (urlData.isEmpty()) {
+                if (mSettings.isLoginInitialized()) {
+                    webView.loadUrl(mSettings.getHomePage());
+                } else {
+                    waitForCredentials();
+                }
+            } else {
+                if (extra != null) {
+                    urlData.setPostData(extra
+                            .getByteArray(Browser.EXTRA_POST_DATA));
+                }
+                urlData.loadIn(webView);
+            }
+        } else {
+            // TabControl.restoreState() will create a new tab even if
+            // restoring the state fails. Attach it to the view here since we
+            // are not animating from the tab picker.
+            attachTabToContentView(mTabControl.getCurrentTab());
+        }
+
+        // Read JavaScript flags if it exists.
+        String jsFlags = mSettings.getJsFlags();
+        if (jsFlags.trim().length() != 0) {
+            mTabControl.getCurrentWebView().setJsFlags(jsFlags);
+        }
     }
 
     @Override
