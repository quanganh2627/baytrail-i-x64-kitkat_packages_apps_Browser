--- conflicted
+++ resolved
@@ -764,16 +764,12 @@
                     waitForCredentials();
                 }
             } else {
-<<<<<<< HEAD
                 byte[] postData = getLocationData(intent);
                 if (postData != null) {
-                    webView.postUrl(url, postData);
+                    webView.postUrl(urlData.mUrl, postData);
                 } else {
-                    webView.loadUrl(url);
-                }
-=======
-                urlData.loadIn(webView);
->>>>>>> 3b0a6580
+                    urlData.loadIn(webView);
+                }
             }
         } else {
             // TabControl.restoreState() will create a new tab even if
@@ -907,13 +903,8 @@
                     } else {
                         if (mTabOverview != null && mAnimationCount == 0) {
                             sendAnimateFromOverview(appTab, false,
-<<<<<<< HEAD
-                                    needsLoad ? url : null, null,
+                                    needsLoad ? urlData : EMPTY_URL_DATA, null,
                                     TAB_OVERVIEW_DELAY, null);
-=======
-                                    needsLoad ? urlData : EMPTY_URL_DATA, TAB_OVERVIEW_DELAY,
-                                    null);
->>>>>>> 3b0a6580
                         } else {
                             // If the tab was the current tab, we have to attach
                             // it to the view system again.
@@ -939,25 +930,16 @@
                 // If the Window overview is up and we are not in the midst of
                 // an animation, animate away from the Window overview.
                 if (mTabOverview != null && mAnimationCount == 0) {
-<<<<<<< HEAD
-                    sendAnimateFromOverview(current, false, url,
+                    sendAnimateFromOverview(current, false, urlData,
                             postData, TAB_OVERVIEW_DELAY, null);
                 } else {
                     // Get rid of the subwindow if it exists
                     dismissSubWindow(current);
                     if (postData != null) {
-                        current.getWebView().postUrl(url, postData);
+                        current.getWebView().postUrl(urlData.mUrl, postData);
                     } else {
-                        current.getWebView().loadUrl(url);
+                        urlData.loadIn(current.getWebView());
                     }
-=======
-                    sendAnimateFromOverview(current, false, urlData,
-                            TAB_OVERVIEW_DELAY, null);
-                } else {
-                    // Get rid of the subwindow if it exists
-                    dismissSubWindow(current);
-                    urlData.loadIn(current.getWebView());
->>>>>>> 3b0a6580
                 }
             }
         }
@@ -2032,13 +2014,8 @@
 
     // Send the ANIMTE_FROM_OVERVIEW message after changing the current tab.
     private void sendAnimateFromOverview(final TabControl.Tab tab,
-<<<<<<< HEAD
-            final boolean newTab, final String url, final byte[] postData,
+            final boolean newTab, final UrlData urlData, final byte[] postData,
             final int delay, final Message msg) {
-=======
-            final boolean newTab, final UrlData urlData, final int delay,
-            final Message msg) {
->>>>>>> 3b0a6580
         // Set the current tab.
         mTabControl.setCurrentTab(tab);
         // Attach the WebView so it will layout.
@@ -2063,15 +2040,11 @@
         // animation.
         if (!urlData.isEmpty()) {
             dismissSubWindow(tab);
-<<<<<<< HEAD
             if (postData != null) {
-                tab.getWebView().postUrl(url, postData);
+                tab.getWebView().postUrl(urlData.mUrl, postData);
             } else {
-                tab.getWebView().loadUrl(url);
-            }
-=======
-            urlData.loadIn(tab.getWebView());
->>>>>>> 3b0a6580
+                urlData.loadIn(tab.getWebView());
+            }
         }
         map.put("msg", msg);
         mHandler.sendMessageDelayed(mHandler.obtainMessage(
@@ -2107,18 +2080,14 @@
             delay = TAB_ANIMATION_DURATION + TAB_OVERVIEW_DELAY;
             tabPicker(false, mTabControl.getTabIndex(t), false);
         }
-<<<<<<< HEAD
-        sendAnimateFromOverview(t, false, url, null, delay, null);
-=======
-        sendAnimateFromOverview(t, false, urlData, delay, null);
+        sendAnimateFromOverview(t, false, urlData, null, delay, null);
     }
 
     // A wrapper function of {@link #openTabAndShow(UrlData, Message, boolean, String)}
     // that accepts url as string.
-    private void openTabAndShow(String url, final Message msg,
+    private TabControl.Tab openTabAndShow(String url, final Message msg,
             boolean closeOnExit, String appId) {
-        openTabAndShow(new UrlData(url), msg, closeOnExit, appId);
->>>>>>> 3b0a6580
+        return openTabAndShow(new UrlData(url), msg, closeOnExit, appId);
     }
 
     // This method does a ton of stuff. It will attempt to create a new tab
@@ -2129,11 +2098,7 @@
     // the given Message. If the tab overview is already showing (i.e. this
     // method is called from TabListener.onClick(), the method will animate
     // away from the tab overview.
-<<<<<<< HEAD
-    private TabControl.Tab openTabAndShow(String url, final Message msg,
-=======
-    private void openTabAndShow(UrlData urlData, final Message msg,
->>>>>>> 3b0a6580
+    private TabControl.Tab openTabAndShow(UrlData urlData, final Message msg,
             boolean closeOnExit, String appId) {
         final boolean newTab = mTabControl.getTabCount() != TabControl.MAX_TABS;
         final TabControl.Tab currentTab = mTabControl.getCurrentTab();
@@ -2162,26 +2127,16 @@
                 }
                 // Animate from the Tab overview after any animations have
                 // finished.
-<<<<<<< HEAD
                 final TabControl.Tab tab = mTabControl.createNewTab(
-                        closeOnExit, appId, url);
-                sendAnimateFromOverview(tab, true, url, null, delay, msg);
+                        closeOnExit, appId, urlData.mUrl);
+                sendAnimateFromOverview(tab, true, urlData, null, delay, msg);
                 return tab;
-=======
-                sendAnimateFromOverview(
-                        mTabControl.createNewTab(closeOnExit, appId, urlData.mUrl), true,
-                        urlData, delay, msg);
->>>>>>> 3b0a6580
             }
         } else if (!urlData.isEmpty()) {
             // We should not have a msg here.
             assert msg == null;
             if (mTabOverview != null && mAnimationCount == 0) {
-<<<<<<< HEAD
-                sendAnimateFromOverview(currentTab, false, url, null,
-=======
-                sendAnimateFromOverview(currentTab, false, urlData,
->>>>>>> 3b0a6580
+                sendAnimateFromOverview(currentTab, false, urlData, null,
                         TAB_OVERVIEW_DELAY, null);
             } else {
                 // Get rid of the subwindow if it exists
@@ -3538,16 +3493,11 @@
                 // openTabAndShow will dispatch the message after creating the
                 // new WebView. This will prevent another request from coming
                 // in during the animation.
-<<<<<<< HEAD
-                final TabControl.Tab newTab = openTabAndShow(null, msg, false,
+                final TabControl.Tab newTab = openTabAndShow((String) null, msg, false,
                         null);
                 if (newTab != parent) {
                     parent.addChildTab(newTab);
                 }
-=======
-                openTabAndShow((String) null, msg, false, null);
-                parent.addChildTab(mTabControl.getCurrentTab());
->>>>>>> 3b0a6580
                 WebView.WebViewTransport transport =
                         (WebView.WebViewTransport) msg.obj;
                 transport.setWebView(mTabControl.getCurrentWebView());
@@ -4470,13 +4420,8 @@
                         // middle of an animation, animate away from it to the
                         // current tab.
                         if (mTabOverview != null && mAnimationCount == 0) {
-<<<<<<< HEAD
-                            sendAnimateFromOverview(currentTab, false, data,
+                            sendAnimateFromOverview(currentTab, false, new UrlData(data),
                                     null, TAB_OVERVIEW_DELAY, null);
-=======
-                            sendAnimateFromOverview(currentTab, false, new UrlData(data),
-                                    TAB_OVERVIEW_DELAY, null);
->>>>>>> 3b0a6580
                         } else {
                             dismissSubWindow(currentTab);
                             if (data != null && data.length() != 0) {
@@ -4535,12 +4480,8 @@
                 if (mTabControl.getTabCount() == 0) {
                     current = mTabControl.createNewTab();
                     sendAnimateFromOverview(current, true,
-<<<<<<< HEAD
-                            mSettings.getHomePage(), null, TAB_OVERVIEW_DELAY,
+                            new UrlData(mSettings.getHomePage()), null, TAB_OVERVIEW_DELAY,
                             null);
-=======
-                            new UrlData(mSettings.getHomePage()), TAB_OVERVIEW_DELAY, null);
->>>>>>> 3b0a6580
                 } else {
                     final int index = position > 0 ? (position - 1) : 0;
                     current = mTabControl.getTab(index);
