/*
 * Copyright (C) 2006 The Android Open Source Project
 *
 * Licensed under the Apache License, Version 2.0 (the "License");
 * you may not use this file except in compliance with the License.
 * You may obtain a copy of the License at
 *
 *      http://www.apache.org/licenses/LICENSE-2.0
 *
 * Unless required by applicable law or agreed to in writing, software
 * distributed under the License is distributed on an "AS IS" BASIS,
 * WITHOUT WARRANTIES OR CONDITIONS OF ANY KIND, either express or implied.
 * See the License for the specific language governing permissions and
 * limitations under the License.
 */

package com.android.browser;

import com.google.android.googleapps.IGoogleLoginService;
import com.google.android.googlelogin.GoogleLoginServiceConstants;

import android.app.Activity;
import android.app.ActivityManager;
import android.app.AlertDialog;
import android.app.ProgressDialog;
import android.app.SearchManager;
import android.content.ActivityNotFoundException;
import android.content.BroadcastReceiver;
import android.content.ComponentName;
import android.content.ContentResolver;
import android.content.ContentValues;
import android.content.Context;
import android.content.DialogInterface;
import android.content.Intent;
import android.content.IntentFilter;
import android.content.ServiceConnection;
import android.content.DialogInterface.OnCancelListener;
import android.content.pm.PackageManager;
import android.content.pm.ResolveInfo;
import android.content.res.AssetManager;
import android.content.res.Configuration;
import android.content.res.Resources;
import android.database.Cursor;
import android.database.sqlite.SQLiteDatabase;
import android.database.sqlite.SQLiteException;
import android.graphics.Bitmap;
import android.graphics.Canvas;
import android.graphics.Color;
import android.graphics.DrawFilter;
import android.graphics.Paint;
import android.graphics.PaintFlagsDrawFilter;
import android.graphics.Picture;
import android.graphics.drawable.BitmapDrawable;
import android.graphics.drawable.Drawable;
import android.graphics.drawable.LayerDrawable;
import android.graphics.drawable.PaintDrawable;
import android.hardware.SensorListener;
import android.hardware.SensorManager;
import android.net.ConnectivityManager;
import android.net.Uri;
import android.net.WebAddress;
import android.net.http.EventHandler;
import android.net.http.SslCertificate;
import android.net.http.SslError;
import android.os.AsyncTask;
import android.os.Bundle;
import android.os.Debug;
import android.os.Environment;
import android.os.Handler;
import android.os.IBinder;
import android.os.Message;
import android.os.PowerManager;
import android.os.Process;
import android.os.RemoteException;
import android.os.ServiceManager;
import android.os.SystemClock;
import android.os.SystemProperties;
import android.preference.PreferenceManager;
import android.provider.Browser;
import android.provider.Contacts;
import android.provider.Downloads;
import android.provider.MediaStore;
import android.provider.Contacts.Intents.Insert;
import android.text.IClipboard;
import android.text.TextUtils;
import android.text.format.DateFormat;
import android.text.util.Regex;
import android.util.Config;
import android.util.Log;
import android.view.ContextMenu;
import android.view.Gravity;
import android.view.KeyEvent;
import android.view.LayoutInflater;
import android.view.Menu;
import android.view.MenuInflater;
import android.view.MenuItem;
import android.view.View;
import android.view.ViewGroup;
import android.view.Window;
import android.view.WindowManager;
import android.view.ContextMenu.ContextMenuInfo;
import android.view.MenuItem.OnMenuItemClickListener;
import android.view.animation.AlphaAnimation;
import android.view.animation.Animation;
import android.view.animation.AnimationSet;
import android.view.animation.DecelerateInterpolator;
import android.view.animation.ScaleAnimation;
import android.view.animation.TranslateAnimation;
import android.webkit.CookieManager;
import android.webkit.CookieSyncManager;
import android.webkit.DownloadListener;
import android.webkit.HttpAuthHandler;
import android.webkit.SslErrorHandler;
import android.webkit.URLUtil;
import android.webkit.WebChromeClient;
import android.webkit.WebHistoryItem;
import android.webkit.WebIconDatabase;
import android.webkit.WebView;
import android.webkit.WebViewClient;
import android.widget.EditText;
import android.widget.FrameLayout;
import android.widget.LinearLayout;
import android.widget.TextView;
import android.widget.Toast;

import java.io.BufferedOutputStream;
import java.io.File;
import java.io.FileInputStream;
import java.io.FileOutputStream;
import java.io.IOException;
import java.io.InputStream;
import java.net.MalformedURLException;
import java.net.URI;
import java.net.URL;
import java.net.URLEncoder;
import java.text.ParseException;
import java.util.Date;
import java.util.Enumeration;
import java.util.HashMap;
import java.util.List;
import java.util.Locale;
import java.util.Vector;
import java.util.regex.Matcher;
import java.util.regex.Pattern;
import java.util.zip.ZipEntry;
import java.util.zip.ZipFile;

public class BrowserActivity extends Activity
    implements KeyTracker.OnKeyTracker,
        View.OnCreateContextMenuListener,
        DownloadListener {

    private IGoogleLoginService mGls = null;
    private ServiceConnection mGlsConnection = null;

    private SensorManager mSensorManager = null;

    /* Whitelisted webpages
    private static HashSet<String> sWhiteList;

    static {
        sWhiteList = new HashSet<String>();
        sWhiteList.add("cnn.com/");
        sWhiteList.add("espn.go.com/");
        sWhiteList.add("nytimes.com/");
        sWhiteList.add("engadget.com/");
        sWhiteList.add("yahoo.com/");
        sWhiteList.add("msn.com/");
        sWhiteList.add("amazon.com/");
        sWhiteList.add("consumerist.com/");
        sWhiteList.add("google.com/m/news");
    }
    */

    private void setupHomePage() {
        final Runnable getAccount = new Runnable() {
            public void run() {
                // Lower priority
                Process.setThreadPriority(Process.THREAD_PRIORITY_BACKGROUND);
                // get the default home page
                String homepage = mSettings.getHomePage();

                try {
                    if (mGls == null) return;

                    String hostedUser = mGls.getAccount(GoogleLoginServiceConstants.PREFER_HOSTED);
                    String googleUser = mGls.getAccount(GoogleLoginServiceConstants.REQUIRE_GOOGLE);

                    // three cases:
                    //
                    //   hostedUser == googleUser
                    //      The device has only a google account
                    //
                    //   hostedUser != googleUser
                    //      The device has a hosted account and a google account
                    //
                    //   hostedUser != null, googleUser == null
                    //      The device has only a hosted account (so far)

                    // developers might have no accounts at all
                    if (hostedUser == null) return;

                    if (googleUser == null || !hostedUser.equals(googleUser)) {
                        String domain = hostedUser.substring(hostedUser.lastIndexOf('@')+1);
                        homepage = "http://www.google.com/m/a/" + domain + "?client=ms-" +
                            SystemProperties.get("persist.sys.com.google.clientid", "unknown");
                    }
                } catch (RemoteException ignore) {
                    // Login service died; carry on
                } catch (RuntimeException ignore) {
                    // Login service died; carry on
                } finally {
                    finish(homepage);
                }
            }

            private void finish(final String homepage) {
                mHandler.post(new Runnable() {
                    public void run() {
                        mSettings.setHomePage(BrowserActivity.this, homepage);
                        resumeAfterCredentials();

                        // as this is running in a separate thread,
                        // BrowserActivity's onDestroy() may have been called,
                        // which also calls unbindService().
                        if (mGlsConnection != null) {
                            // we no longer need to keep GLS open
                            unbindService(mGlsConnection);
                            mGlsConnection = null;
                        }
                    } });
            } };

        final boolean[] done = { false };

        // Open a connection to the Google Login Service.  The first
        // time the connection is established, set up the homepage depending on
        // the account in a background thread.
        mGlsConnection = new ServiceConnection() {
            public void onServiceConnected(ComponentName className, IBinder service) {
                mGls = IGoogleLoginService.Stub.asInterface(service);
                if (done[0] == false) {
                    done[0] = true;
                    Thread account = new Thread(getAccount);
                    account.setName("GLSAccount");
                    account.start();
                }
            }
            public void onServiceDisconnected(ComponentName className) {
                mGls = null;
            }
        };

        bindService(GoogleLoginServiceConstants.SERVICE_INTENT,
                    mGlsConnection, Context.BIND_AUTO_CREATE);
    }

    /**
     * This class is in charge of installing pre-packaged plugins
     * from the Browser assets directory to the user's data partition.
     * Plugins are loaded from the "plugins" directory in the assets;
     * Anything that is in this directory will be copied over to the
     * user data partition in app_plugins.
     */
    private class CopyPlugins implements Runnable {
        final static String TAG = "PluginsInstaller";
        final static String ZIP_FILTER = "assets/plugins/";
        final static String APK_PATH = "/system/app/Browser.apk";
        final static String PLUGIN_EXTENSION = ".so";
        final static String TEMPORARY_EXTENSION = "_temp";
        final static String BUILD_INFOS_FILE = "build.prop";
        final static String SYSTEM_BUILD_INFOS_FILE = "/system/"
                              + BUILD_INFOS_FILE;
        final int BUFSIZE = 4096;
        boolean mDoOverwrite = false;
        String pluginsPath;
        Context mContext;
        File pluginsDir;
        AssetManager manager;

        public CopyPlugins (boolean overwrite, Context context) {
            mDoOverwrite = overwrite;
            mContext = context;
        }

        /**
         * Returned a filtered list of ZipEntry.
         * We list all the files contained in the zip and
         * only returns the ones starting with the ZIP_FILTER
         * path.
         *
         * @param zip the zip file used.
         */
        public Vector<ZipEntry> pluginsFilesFromZip(ZipFile zip) {
            Vector<ZipEntry> list = new Vector<ZipEntry>();
            Enumeration entries = zip.entries();
            while (entries.hasMoreElements()) {
                ZipEntry entry = (ZipEntry) entries.nextElement();
                if (entry.getName().startsWith(ZIP_FILTER)) {
                  list.add(entry);
                }
            }
            return list;
        }

        /**
         * Utility method to copy the content from an inputstream
         * to a file output stream.
         */
        public void copyStreams(InputStream is, FileOutputStream fos) {
            BufferedOutputStream os = null;
            try {
                byte data[] = new byte[BUFSIZE];
                int count;
                os = new BufferedOutputStream(fos, BUFSIZE);
                while ((count = is.read(data, 0, BUFSIZE)) != -1) {
                    os.write(data, 0, count);
                }
                os.flush();
            } catch (IOException e) {
                Log.e(TAG, "Exception while copying: " + e);
            } finally {
              try {
                if (os != null) {
                    os.close();
                }
              } catch (IOException e2) {
                Log.e(TAG, "Exception while closing the stream: " + e2);
              }
            }
        }

        /**
         * Returns a string containing the contents of a file
         *
         * @param file the target file
         */
        private String contentsOfFile(File file) {
          String ret = null;
          FileInputStream is = null;
          try {
            byte[] buffer = new byte[BUFSIZE];
            int count;
            is = new FileInputStream(file);
            StringBuffer out = new StringBuffer();

            while ((count = is.read(buffer, 0, BUFSIZE)) != -1) {
              out.append(new String(buffer, 0, count));
            }
            ret = out.toString();
          } catch (IOException e) {
            Log.e(TAG, "Exception getting contents of file " + e);
          } finally {
            if (is != null) {
              try {
                is.close();
              } catch (IOException e2) {
                Log.e(TAG, "Exception while closing the file: " + e2);
              }
            }
          }
          return ret;
        }

        /**
         * Utility method to initialize the user data plugins path.
         */
        public void initPluginsPath() {
            BrowserSettings s = BrowserSettings.getInstance();
            pluginsPath = s.getPluginsPath();
            if (pluginsPath == null) {
                s.loadFromDb(mContext);
                pluginsPath = s.getPluginsPath();
            }
            if (Config.LOGV) {
                Log.v(TAG, "Plugin path: " + pluginsPath);
            }
        }

        /**
         * Utility method to delete a file or a directory
         *
         * @param file the File to delete
         */
        public void deleteFile(File file) {
            File[] files = file.listFiles();
            if ((files != null) && files.length > 0) {
              for (int i=0; i< files.length; i++) {
                deleteFile(files[i]);
              }
            }
            if (!file.delete()) {
              Log.e(TAG, file.getPath() + " could not get deleted");
            }
        }

        /**
         * Clean the content of the plugins directory.
         * We delete the directory, then recreate it.
         */
        public void cleanPluginsDirectory() {
          if (Config.LOGV) {
            Log.v(TAG, "delete plugins directory: " + pluginsPath);
          }
          File pluginsDirectory = new File(pluginsPath);
          deleteFile(pluginsDirectory);
          pluginsDirectory.mkdir();
        }


        /**
         * Copy the SYSTEM_BUILD_INFOS_FILE file containing the
         * informations about the system build to the
         * BUILD_INFOS_FILE in the plugins directory.
         */
        public void copyBuildInfos() {
          try {
            if (Config.LOGV) {
              Log.v(TAG, "Copy build infos to the plugins directory");
            }
            File buildInfoFile = new File(SYSTEM_BUILD_INFOS_FILE);
            File buildInfoPlugins = new File(pluginsPath, BUILD_INFOS_FILE);
            copyStreams(new FileInputStream(buildInfoFile),
                        new FileOutputStream(buildInfoPlugins));
          } catch (IOException e) {
            Log.e(TAG, "Exception while copying the build infos: " + e);
          }
        }

        /**
         * Returns true if the current system is newer than the
         * system that installed the plugins.
         * We determinate this by checking the build number of the system.
         *
         * At the end of the plugins copy operation, we copy the
         * SYSTEM_BUILD_INFOS_FILE to the BUILD_INFOS_FILE.
         * We then just have to load both and compare them -- if they
         * are different the current system is newer.
         *
         * Loading and comparing the strings should be faster than
         * creating a hash, the files being rather small. Extracting the
         * version number would require some parsing which may be more
         * brittle.
         */
        public boolean newSystemImage() {
          try {
            File buildInfoFile = new File(SYSTEM_BUILD_INFOS_FILE);
            File buildInfoPlugins = new File(pluginsPath, BUILD_INFOS_FILE);
            if (!buildInfoPlugins.exists()) {
              if (Config.LOGV) {
                Log.v(TAG, "build.prop in plugins directory " + pluginsPath
                  + " does not exist, therefore it's a new system image");
              }
              return true;
            } else {
              String buildInfo = contentsOfFile(buildInfoFile);
              String buildInfoPlugin = contentsOfFile(buildInfoPlugins);
              if (buildInfo == null || buildInfoPlugin == null
                  || buildInfo.compareTo(buildInfoPlugin) != 0) {
                if (Config.LOGV) {
                  Log.v(TAG, "build.prop are different, "
                    + " therefore it's a new system image");
                }
                return true;
              }
            }
          } catch (Exception e) {
            Log.e(TAG, "Exc in newSystemImage(): " + e);
          }
          return false;
        }

        /**
         * Check if the version of the plugins contained in the
         * Browser assets is the same as the version of the plugins
         * in the plugins directory.
         * We simply iterate on every file in the assets/plugins
         * and return false if a file listed in the assets does
         * not exist in the plugins directory.
         */
        private boolean checkIsDifferentVersions() {
          try {
            ZipFile zip = new ZipFile(APK_PATH);
            Vector<ZipEntry> files = pluginsFilesFromZip(zip);
            int zipFilterLength = ZIP_FILTER.length();

            Enumeration entries = files.elements();
            while (entries.hasMoreElements()) {
              ZipEntry entry = (ZipEntry) entries.nextElement();
              String path = entry.getName().substring(zipFilterLength);
              File outputFile = new File(pluginsPath, path);
              if (!outputFile.exists()) {
                if (Config.LOGV) {
                  Log.v(TAG, "checkIsDifferentVersions(): extracted file "
                    + path + " does not exist, we have a different version");
                }
                return true;
              }
            }
          } catch (IOException e) {
            Log.e(TAG, "Exception in checkDifferentVersions(): " + e);
          }
          return false;
        }

        /**
         * Copy every files from the assets/plugins directory
         * to the app_plugins directory in the data partition.
         * Once copied, we copy over the SYSTEM_BUILD_INFOS file
         * in the plugins directory.
         *
         * NOTE: we directly access the content from the Browser
         * package (it's a zip file) and do not use AssetManager
         * as there is a limit of 1Mb (see Asset.h)
         */
        public void run() {
            // Lower the priority
            Process.setThreadPriority(Process.THREAD_PRIORITY_BACKGROUND);
            try {
                if (pluginsPath == null) {
                    Log.e(TAG, "No plugins path found!");
                    return;
                }

                ZipFile zip = new ZipFile(APK_PATH);
                Vector<ZipEntry> files = pluginsFilesFromZip(zip);
                Vector<File> plugins = new Vector<File>();
                int zipFilterLength = ZIP_FILTER.length();

                Enumeration entries = files.elements();
                while (entries.hasMoreElements()) {
                    ZipEntry entry = (ZipEntry) entries.nextElement();
                    String path = entry.getName().substring(zipFilterLength);
                    File outputFile = new File(pluginsPath, path);
                    outputFile.getParentFile().mkdirs();

                    if (outputFile.exists() && !mDoOverwrite) {
                        if (Config.LOGV) {
                            Log.v(TAG, path + " already extracted.");
                        }
                    } else {
                        if (path.endsWith(PLUGIN_EXTENSION)) {
                            // We rename plugins to be sure a half-copied
                            // plugin is not loaded by the browser.
                            plugins.add(outputFile);
                            outputFile = new File(pluginsPath,
                                path + TEMPORARY_EXTENSION);
                        }
                        FileOutputStream fos = new FileOutputStream(outputFile);
                        if (Config.LOGV) {
                            Log.v(TAG, "copy " + entry + " to "
                                + pluginsPath + "/" + path);
                        }
                        copyStreams(zip.getInputStream(entry), fos);
                    }
                }

                // We now rename the .so we copied, once all their resources
                // are safely copied over to the user data partition.
                Enumeration elems = plugins.elements();
                while (elems.hasMoreElements()) {
                    File renamedFile = (File) elems.nextElement();
                    File sourceFile = new File(renamedFile.getPath()
                        + TEMPORARY_EXTENSION);
                    if (Config.LOGV) {
                        Log.v(TAG, "rename " + sourceFile.getPath()
                            + " to " + renamedFile.getPath());
                    }
                    sourceFile.renameTo(renamedFile);
                }

                copyBuildInfos();

                // Refresh the plugin list.
                if (mTabControl.getCurrentWebView() != null) {
                    mTabControl.getCurrentWebView().refreshPlugins(false);
                }
            } catch (IOException e) {
                Log.e(TAG, "IO Exception: " + e);
            }
        }
    };

    /**
     * Copy the content of assets/plugins/ to the app_plugins directory
     * in the data partition.
     *
     * This function is called every time the browser is started.
     * We first check if the system image is newer than the one that
     * copied the plugins (if there's plugins in the data partition).
     * If this is the case, we then check if the versions are different.
     * If they are different, we clean the plugins directory in the
     * data partition, then start a thread to copy the plugins while
     * the browser continue to load.
     *
     * @param overwrite if true overwrite the files even if they are
     * already present (to let the user "reset" the plugins if needed).
     */
    private void copyPlugins(boolean overwrite) {
        CopyPlugins copyPluginsFromAssets = new CopyPlugins(overwrite, this);
        copyPluginsFromAssets.initPluginsPath();
        if (copyPluginsFromAssets.newSystemImage())  {
          if (copyPluginsFromAssets.checkIsDifferentVersions()) {
            copyPluginsFromAssets.cleanPluginsDirectory();
            Thread copyplugins = new Thread(copyPluginsFromAssets);
            copyplugins.setName("CopyPlugins");
            copyplugins.start();
          }
        }
    }

    private class ClearThumbnails extends AsyncTask<File, Void, Void> {
        @Override
        public Void doInBackground(File... files) {
            if (files != null) {
                for (File f : files) {
                    f.delete();
                }
            }
            return null;
        }
    }

    @Override public void onCreate(Bundle icicle) {
        if (Config.LOGV) {
            Log.v(LOGTAG, this + " onStart");
        }
        super.onCreate(icicle);
        this.requestWindowFeature(Window.FEATURE_LEFT_ICON);
        this.requestWindowFeature(Window.FEATURE_RIGHT_ICON);
        this.requestWindowFeature(Window.FEATURE_PROGRESS);
        this.requestWindowFeature(Window.FEATURE_INDETERMINATE_PROGRESS);

        // test the browser in OpenGL
        // requestWindowFeature(Window.FEATURE_OPENGL);

        setDefaultKeyMode(DEFAULT_KEYS_SEARCH_LOCAL);

        mResolver = getContentResolver();

        setBaseSearchUrl(PreferenceManager.getDefaultSharedPreferences(this)
                .getString("search_url", ""));

        //
        // start MASF proxy service
        //
        //Intent proxyServiceIntent = new Intent();
        //proxyServiceIntent.setComponent
        //    (new ComponentName(
        //        "com.android.masfproxyservice",
        //        "com.android.masfproxyservice.MasfProxyService"));
        //startService(proxyServiceIntent, null);

        mSecLockIcon = Resources.getSystem().getDrawable(
                android.R.drawable.ic_secure);
        mMixLockIcon = Resources.getSystem().getDrawable(
                android.R.drawable.ic_partial_secure);
        mGenericFavicon = getResources().getDrawable(
                R.drawable.app_web_browser_sm);

        mContentView = (FrameLayout) getWindow().getDecorView().findViewById(
                com.android.internal.R.id.content);

        // Create the tab control and our initial tab
        mTabControl = new TabControl(this);

        // Open the icon database and retain all the bookmark urls for favicons
        retainIconsOnStartup();

        // Keep a settings instance handy.
        mSettings = BrowserSettings.getInstance();
        mSettings.setTabControl(mTabControl);
        mSettings.loadFromDb(this);

        PowerManager pm = (PowerManager) getSystemService(Context.POWER_SERVICE);
        mWakeLock = pm.newWakeLock(PowerManager.PARTIAL_WAKE_LOCK, "Browser");

        if (!mTabControl.restoreState(icicle)) {
            // clear up the thumbnail directory if we can't restore the state as
            // none of the files in the directory are referenced any more.
            new ClearThumbnails().execute(
                    mTabControl.getThumbnailDir().listFiles());
            final Intent intent = getIntent();
            final Bundle extra = intent.getExtras();
            // Create an initial tab.
            // If the intent is ACTION_VIEW and data is not null, the Browser is
            // invoked to view the content by another application. In this case,
            // the tab will be close when exit.
            String url = getUrlFromIntent(intent);
            final TabControl.Tab t = mTabControl.createNewTab(
                    Intent.ACTION_VIEW.equals(intent.getAction()) &&
                    intent.getData() != null,
                    intent.getStringExtra(Browser.EXTRA_APPLICATION_ID), url);
            mTabControl.setCurrentTab(t);
            // This is one of the only places we call attachTabToContentView
            // without animating from the tab picker.
            attachTabToContentView(t);
            WebView webView = t.getWebView();
            if (extra != null) {
                int scale = extra.getInt(Browser.INITIAL_ZOOM_LEVEL, 0);
                if (scale > 0 && scale <= 1000) {
                    webView.setInitialScale(scale);
                }
            }
            // If we are not restoring from an icicle, then there is a high
            // likely hood this is the first run. So, check to see if the
            // homepage needs to be configured and copy any plugins from our
            // asset directory to the data partition.
            if ((extra == null || !extra.getBoolean("testing"))
                    && !mSettings.isLoginInitialized()) {
                setupHomePage();
            }
            copyPlugins(true);

            if (url == null || url.length() == 0) {
                if (mSettings.isLoginInitialized()) {
                    webView.loadUrl(mSettings.getHomePage());
                } else {
                    waitForCredentials();
                }
            } else {
                webView.loadUrl(url);
            }
        } else {
            // TabControl.restoreState() will create a new tab even if
            // restoring the state fails. Attach it to the view here since we
            // are not animating from the tab picker.
            attachTabToContentView(mTabControl.getCurrentTab());
        }

        /* enables registration for changes in network status from
           http stack */
        mNetworkStateChangedFilter = new IntentFilter();
        mNetworkStateChangedFilter.addAction(
                ConnectivityManager.CONNECTIVITY_ACTION);
        mNetworkStateIntentReceiver = new BroadcastReceiver() {
                @Override
                public void onReceive(Context context, Intent intent) {
                    if (intent.getAction().equals(
                            ConnectivityManager.CONNECTIVITY_ACTION)) {
                        boolean down = intent.getBooleanExtra(
                                ConnectivityManager.EXTRA_NO_CONNECTIVITY, false);
                        onNetworkToggle(!down);
                    }
                }
            };
    }

    @Override
    protected void onNewIntent(Intent intent) {
        TabControl.Tab current = mTabControl.getCurrentTab();
        // When a tab is closed on exit, the current tab index is set to -1.
        // Reset before proceed as Browser requires the current tab to be set.
        if (current == null) {
            // Try to reset the tab in case the index was incorrect.
            current = mTabControl.getTab(0);
            if (current == null) {
                // No tabs at all so just ignore this intent.
                return;
            }
            mTabControl.setCurrentTab(current);
            attachTabToContentView(current);
            resetTitleAndIcon(current.getWebView());
        }
        final String action = intent.getAction();
        final int flags = intent.getFlags();
        if (Intent.ACTION_MAIN.equals(action) ||
                (flags & Intent.FLAG_ACTIVITY_LAUNCHED_FROM_HISTORY) != 0) {
            // just resume the browser
            return;
        }
        if (Intent.ACTION_VIEW.equals(action)
                || Intent.ACTION_SEARCH.equals(action)
                || MediaStore.INTENT_ACTION_MEDIA_SEARCH.equals(action)
                || Intent.ACTION_WEB_SEARCH.equals(action)) {
            String url = getUrlFromIntent(intent);
            if (url == null || url.length() == 0) {
                url = mSettings.getHomePage();
            }
            if (Intent.ACTION_VIEW.equals(action) &&
                    (flags & Intent.FLAG_ACTIVITY_BROUGHT_TO_FRONT) != 0) {
                final String appId =
                        intent.getStringExtra(Browser.EXTRA_APPLICATION_ID);
                final TabControl.Tab appTab = mTabControl.getTabFromId(appId);
                if (appTab != null) {
                    Log.i(LOGTAG, "Reusing tab for " + appId);
                    // Dismiss the subwindow if applicable.
                    dismissSubWindow(appTab);
                    // Since we might kill the WebView, remove it from the
                    // content view first.
                    removeTabFromContentView(appTab);
                    // Recreate the main WebView after destroying the old one.
                    // If the WebView has the same original url and is on that
                    // page, it can be reused.
                    boolean needsLoad =
                            mTabControl.recreateWebView(appTab, url);
                    if (current != appTab) {
                        showTab(appTab, needsLoad ? url : null);
                    } else {
                        if (mTabOverview != null && mAnimationCount == 0) {
                            sendAnimateFromOverview(appTab, false,
                                    needsLoad ? url : null, TAB_OVERVIEW_DELAY,
                                    null);
                        } else {
                            // If the tab was the current tab, we have to attach
                            // it to the view system again.
                            attachTabToContentView(appTab);
                            if (needsLoad) {
                                appTab.getWebView().loadUrl(url);
                            }
                        }
                    }
                    return;
                }
                // if FLAG_ACTIVITY_BROUGHT_TO_FRONT flag is on, the url will be
                // opened in a new tab unless we have reached MAX_TABS. Then the
                // url will be opened in the current tab. If a new tab is
                // created, it will have "true" for exit on close.
                openTabAndShow(url, null, true, appId);
            } else {
                if ("about:debug".equals(url)) {
                    mSettings.toggleDebugSettings();
                    return;
                }
                // If the Window overview is up and we are not in the midst of
                // an animation, animate away from the Window overview.
                if (mTabOverview != null && mAnimationCount == 0) {
                    sendAnimateFromOverview(current, false, url,
                            TAB_OVERVIEW_DELAY, null);
                } else {
                    // Get rid of the subwindow if it exists
                    dismissSubWindow(current);
                    current.getWebView().loadUrl(url);
                }
            }
        }
    }

    private String getUrlFromIntent(Intent intent) {
        String url = null;
        if (intent != null) {
            final String action = intent.getAction();
            if (Intent.ACTION_VIEW.equals(action)) {
                url = smartUrlFilter(intent.getData());
                if (url != null && url.startsWith("content:")) {
                    /* Append mimetype so webview knows how to display */
                    String mimeType = intent.resolveType(getContentResolver());
                    if (mimeType != null) {
                        url += "?" + mimeType;
                    }
                }
            } else if (Intent.ACTION_SEARCH.equals(action)
                    || MediaStore.INTENT_ACTION_MEDIA_SEARCH.equals(action)
                    || Intent.ACTION_WEB_SEARCH.equals(action)) {
                url = intent.getStringExtra(SearchManager.QUERY);
                if (url != null) {
                    mLastEnteredUrl = url;
                    // Don't add Urls, just search terms.
                    // Urls will get added when the page is loaded.
                    if (!Regex.WEB_URL_PATTERN.matcher(url).matches()) {
                        Browser.updateVisitedHistory(mResolver, url, false);
                    }
                    // In general, we shouldn't modify URL from Intent.
                    // But currently, we get the user-typed URL from search box as well.
                    url = fixUrl(url);
                    url = smartUrlFilter(url);
                    String searchSource = "&source=android-" + GOOGLE_SEARCH_SOURCE_SUGGEST + "&";
                    if (url.contains(searchSource)) {
                        String source = null;
                        final Bundle appData = intent.getBundleExtra(SearchManager.APP_DATA);
                        if (appData != null) {
                            source = appData.getString(SearchManager.SOURCE);
                        }
                        if (TextUtils.isEmpty(source)) {
                            source = GOOGLE_SEARCH_SOURCE_UNKNOWN;
                        }
                        url = url.replace(searchSource, "&source=android-"+source+"&");
                    }
                }
            }
        }
        return url;
    }

    /* package */ static String fixUrl(String inUrl) {
        if (inUrl.startsWith("http://") || inUrl.startsWith("https://"))
            return inUrl;
        if (inUrl.startsWith("http:") ||
                inUrl.startsWith("https:")) {
            if (inUrl.startsWith("http:/") || inUrl.startsWith("https:/")) {
                inUrl = inUrl.replaceFirst("/", "//");
            } else inUrl = inUrl.replaceFirst(":", "://");
        }
        return inUrl;
    }

    /**
     * Looking for the pattern like this
     *
     *          *
     *         * *
     *      ***   *     *******
     *             *   *
     *              * *
     *               *
     */
    private final SensorListener mSensorListener = new SensorListener() {
        private long mLastGestureTime;
        private float[] mPrev = new float[3];
        private float[] mPrevDiff = new float[3];
        private float[] mDiff = new float[3];
        private float[] mRevertDiff = new float[3];

        public void onSensorChanged(int sensor, float[] values) {
            boolean show = false;
            float[] diff = new float[3];

            for (int i = 0; i < 3; i++) {
                diff[i] = values[i] - mPrev[i];
                if (Math.abs(diff[i]) > 1) {
                    show = true;
                }
                if ((diff[i] > 1.0 && mDiff[i] < 0.2)
                        || (diff[i] < -1.0 && mDiff[i] > -0.2)) {
                    // start track when there is a big move, or revert
                    mRevertDiff[i] = mDiff[i];
                    mDiff[i] = 0;
                } else if (diff[i] > -0.2 && diff[i] < 0.2) {
                    // reset when it is flat
                    mDiff[i] = mRevertDiff[i]  = 0;
                }
                mDiff[i] += diff[i];
                mPrevDiff[i] = diff[i];
                mPrev[i] = values[i];
            }

            if (false) {
                // only shows if we think the delta is big enough, in an attempt
                // to detect "serious" moves left/right or up/down
                Log.d("BrowserSensorHack", "sensorChanged " + sensor + " ("
                        + values[0] + ", " + values[1] + ", " + values[2] + ")"
                        + " diff(" + diff[0] + " " + diff[1] + " " + diff[2]
                        + ")");
                Log.d("BrowserSensorHack", "      mDiff(" + mDiff[0] + " "
                        + mDiff[1] + " " + mDiff[2] + ")" + " mRevertDiff("
                        + mRevertDiff[0] + " " + mRevertDiff[1] + " "
                        + mRevertDiff[2] + ")");
            }

            long now = android.os.SystemClock.uptimeMillis();
            if (now - mLastGestureTime > 1000) {
                mLastGestureTime = 0;

                float y = mDiff[1];
                float z = mDiff[2];
                float ay = Math.abs(y);
                float az = Math.abs(z);
                float ry = mRevertDiff[1];
                float rz = mRevertDiff[2];
                float ary = Math.abs(ry);
                float arz = Math.abs(rz);
                boolean gestY = ay > 2.5f && ary > 1.0f && ay > ary;
                boolean gestZ = az > 3.5f && arz > 1.0f && az > arz;

                if ((gestY || gestZ) && !(gestY && gestZ)) {
                    WebView view = mTabControl.getCurrentWebView();

                    if (view != null) {
                        if (gestZ) {
                            if (z < 0) {
                                view.zoomOut();
                            } else {
                                view.zoomIn();
                            }
                        } else {
                            view.flingScroll(0, Math.round(y * 100));
                        }
                    }
                    mLastGestureTime = now;
                }
            }
        }

        public void onAccuracyChanged(int sensor, int accuracy) {
            // TODO Auto-generated method stub

        }
    };

    @Override protected void onResume() {
        super.onResume();
        if (Config.LOGV) {
            Log.v(LOGTAG, "BrowserActivity.onResume: this=" + this);
        }

        if (!mActivityInPause) {
            Log.e(LOGTAG, "BrowserActivity is already resumed.");
            return;
        }

        mActivityInPause = false;
        resumeWebView();

        if (mWakeLock.isHeld()) {
            mHandler.removeMessages(RELEASE_WAKELOCK);
            mWakeLock.release();
        }

        if (mCredsDlg != null) {
            if (!mHandler.hasMessages(CANCEL_CREDS_REQUEST)) {
             // In case credential request never comes back
                mHandler.sendEmptyMessageDelayed(CANCEL_CREDS_REQUEST, 6000);
            }
        }

        registerReceiver(mNetworkStateIntentReceiver,
                         mNetworkStateChangedFilter);
        WebView.enablePlatformNotifications();

        if (mSettings.doFlick()) {
            if (mSensorManager == null) {
                mSensorManager = (SensorManager) getSystemService(
                        Context.SENSOR_SERVICE);
            }
            mSensorManager.registerListener(mSensorListener,
                    SensorManager.SENSOR_ACCELEROMETER,
                    SensorManager.SENSOR_DELAY_FASTEST);
        } else {
            mSensorManager = null;
        }
    }

    /**
     *  onSaveInstanceState(Bundle map)
     *  onSaveInstanceState is called right before onStop(). The map contains
     *  the saved state.
     */
    @Override protected void onSaveInstanceState(Bundle outState) {
        if (Config.LOGV) {
            Log.v(LOGTAG, "BrowserActivity.onSaveInstanceState: this=" + this);
        }
        // the default implementation requires each view to have an id. As the
        // browser handles the state itself and it doesn't use id for the views,
        // don't call the default implementation. Otherwise it will trigger the
        // warning like this, "couldn't save which view has focus because the
        // focused view XXX has no id".

        // Save all the tabs
        mTabControl.saveState(outState);
    }

    @Override protected void onPause() {
        super.onPause();

        if (mActivityInPause) {
            Log.e(LOGTAG, "BrowserActivity is already paused.");
            return;
        }

        mActivityInPause = true;
        if (mTabControl.getCurrentIndex() >= 0 && !pauseWebView()) {
            mWakeLock.acquire();
            mHandler.sendMessageDelayed(mHandler
                    .obtainMessage(RELEASE_WAKELOCK), WAKELOCK_TIMEOUT);
        }

        // Clear the credentials toast if it is up
        if (mCredsDlg != null && mCredsDlg.isShowing()) {
            mCredsDlg.dismiss();
        }
        mCredsDlg = null;

        cancelStopToast();

        // unregister network state listener
        unregisterReceiver(mNetworkStateIntentReceiver);
        WebView.disablePlatformNotifications();

        if (mSensorManager != null) {
            mSensorManager.unregisterListener(mSensorListener);
        }
    }

    @Override protected void onDestroy() {
        if (Config.LOGV) {
            Log.v(LOGTAG, "BrowserActivity.onDestroy: this=" + this);
        }
        super.onDestroy();
        // Remove the current tab and sub window
        TabControl.Tab t = mTabControl.getCurrentTab();
        dismissSubWindow(t);
        removeTabFromContentView(t);
        // Destroy all the tabs
        mTabControl.destroy();
        WebIconDatabase.getInstance().close();
        if (mGlsConnection != null) {
            unbindService(mGlsConnection);
            mGlsConnection = null;
        }

        //
        // stop MASF proxy service
        //
        //Intent proxyServiceIntent = new Intent();
        //proxyServiceIntent.setComponent
        //   (new ComponentName(
        //        "com.android.masfproxyservice",
        //        "com.android.masfproxyservice.MasfProxyService"));
        //stopService(proxyServiceIntent);
    }

    @Override
    public void onConfigurationChanged(Configuration newConfig) {
        super.onConfigurationChanged(newConfig);

        if (mPageInfoDialog != null) {
            mPageInfoDialog.dismiss();
            showPageInfo(
                mPageInfoView,
                mPageInfoFromShowSSLCertificateOnError.booleanValue());
        }
        if (mSSLCertificateDialog != null) {
            mSSLCertificateDialog.dismiss();
            showSSLCertificate(
                mSSLCertificateView);
        }
        if (mSSLCertificateOnErrorDialog != null) {
            mSSLCertificateOnErrorDialog.dismiss();
            showSSLCertificateOnError(
                mSSLCertificateOnErrorView,
                mSSLCertificateOnErrorHandler,
                mSSLCertificateOnErrorError);
        }
        if (mHttpAuthenticationDialog != null) {
            String title = ((TextView) mHttpAuthenticationDialog
                    .findViewById(com.android.internal.R.id.alertTitle)).getText()
                    .toString();
            String name = ((TextView) mHttpAuthenticationDialog
                    .findViewById(R.id.username_edit)).getText().toString();
            String password = ((TextView) mHttpAuthenticationDialog
                    .findViewById(R.id.password_edit)).getText().toString();
            int focusId = mHttpAuthenticationDialog.getCurrentFocus()
                    .getId();
            mHttpAuthenticationDialog.dismiss();
            showHttpAuthentication(mHttpAuthHandler, null, null, title,
                    name, password, focusId);
        }
        if (mFindDialog != null && mFindDialog.isShowing()) {
            mFindDialog.onConfigurationChanged(newConfig);
        }
    }

    @Override public void onLowMemory() {
        super.onLowMemory();
        mTabControl.freeMemory();
    }

    private boolean resumeWebView() {
        if ((!mActivityInPause && !mPageStarted) ||
                (mActivityInPause && mPageStarted)) {
            CookieSyncManager.getInstance().startSync();
            WebView w = mTabControl.getCurrentWebView();
            if (w != null) {
                w.resumeTimers();
            }
            return true;
        } else {
            return false;
        }
    }

    private boolean pauseWebView() {
        if (mActivityInPause && !mPageStarted) {
            CookieSyncManager.getInstance().stopSync();
            WebView w = mTabControl.getCurrentWebView();
            if (w != null) {
                w.pauseTimers();
            }
            return true;
        } else {
            return false;
        }
    }

    /*
     * This function is called when we are launching for the first time. We
     * are waiting for the login credentials before loading Google home
     * pages. This way the user will be logged in straight away.
     */
    private void waitForCredentials() {
        // Show a toast
        mCredsDlg = new ProgressDialog(this);
        mCredsDlg.setIndeterminate(true);
        mCredsDlg.setMessage(getText(R.string.retrieving_creds_dlg_msg));
        // If the user cancels the operation, then cancel the Google
        // Credentials request.
        mCredsDlg.setCancelMessage(mHandler.obtainMessage(CANCEL_CREDS_REQUEST));
        mCredsDlg.show();

        // We set a timeout for the retrieval of credentials in onResume()
        // as that is when we have freed up some CPU time to get
        // the login credentials.
    }

    /*
     * If we have received the credentials or we have timed out and we are
     * showing the credentials dialog, then it is time to move on.
     */
    private void resumeAfterCredentials() {
        if (mCredsDlg == null) {
            return;
        }

        // Clear the toast
        if (mCredsDlg.isShowing()) {
            mCredsDlg.dismiss();
        }
        mCredsDlg = null;

        // Clear any pending timeout
        mHandler.removeMessages(CANCEL_CREDS_REQUEST);

        // Load the page
        WebView w = mTabControl.getCurrentWebView();
        if (w != null) {
            w.loadUrl(mSettings.getHomePage());
        }

        // Update the settings, need to do this last as it can take a moment
        // to persist the settings. In the mean time we could be loading
        // content.
        mSettings.setLoginInitialized(this);
    }

    // Open the icon database and retain all the icons for visited sites.
    private void retainIconsOnStartup() {
        final WebIconDatabase db = WebIconDatabase.getInstance();
        db.open(getDir("icons", 0).getPath());
        try {
            Cursor c = Browser.getAllBookmarks(mResolver);
            if (!c.moveToFirst()) {
                c.deactivate();
                return;
            }
            int urlIndex = c.getColumnIndex(Browser.BookmarkColumns.URL);
            do {
                String url = c.getString(urlIndex);
                db.retainIconForPageUrl(url);
            } while (c.moveToNext());
            c.deactivate();
        } catch (IllegalStateException e) {
            Log.e(LOGTAG, "retainIconsOnStartup", e);
        }
    }

    // Helper method for getting the top window.
    WebView getTopWindow() {
        return mTabControl.getCurrentTopWebView();
    }

    @Override
    public boolean onCreateOptionsMenu(Menu menu) {
        super.onCreateOptionsMenu(menu);

        MenuInflater inflater = getMenuInflater();
        inflater.inflate(R.menu.browser, menu);
        mMenu = menu;
        updateInLoadMenuItems();
        return true;
    }

    /**
     * As the menu can be open when loading state changes
     * we must manually update the state of the stop/reload menu
     * item
     */
    private void updateInLoadMenuItems() {
        if (mMenu == null) {
            return;
        }
        MenuItem src = mInLoad ?
                mMenu.findItem(R.id.stop_menu_id):
                    mMenu.findItem(R.id.reload_menu_id);
        MenuItem dest = mMenu.findItem(R.id.stop_reload_menu_id);
        dest.setIcon(src.getIcon());
        dest.setTitle(src.getTitle());
    }

    @Override
    public boolean onContextItemSelected(MenuItem item) {
        // chording is not an issue with context menus, but we use the same
        // options selector, so set mCanChord to true so we can access them.
        mCanChord = true;
        int id = item.getItemId();
        final WebView webView = getTopWindow();
        final HashMap hrefMap = new HashMap();
        hrefMap.put("webview", webView);
        final Message msg = mHandler.obtainMessage(
                FOCUS_NODE_HREF, id, 0, hrefMap);
        switch (id) {
            // -- Browser context menu
            case R.id.open_context_menu_id:
            case R.id.open_newtab_context_menu_id:
            case R.id.bookmark_context_menu_id:
            case R.id.save_link_context_menu_id:
            case R.id.share_link_context_menu_id:
            case R.id.copy_link_context_menu_id:
                webView.requestFocusNodeHref(msg);
                break;

            default:
                // For other context menus
                return onOptionsItemSelected(item);
        }
        mCanChord = false;
        return true;
    }

    private Bundle createGoogleSearchSourceBundle(String source) {
        Bundle bundle = new Bundle();
        bundle.putString(SearchManager.SOURCE, source);
        return bundle;
    }

    /**
     * Overriding this to insert a local information bundle
     */
    @Override
    public boolean onSearchRequested() {
        startSearch(null, false,
                createGoogleSearchSourceBundle(GOOGLE_SEARCH_SOURCE_SEARCHKEY), false);
        return true;
    }

    @Override
    public void startSearch(String initialQuery, boolean selectInitialQuery,
            Bundle appSearchData, boolean globalSearch) {
        if (appSearchData == null) {
            appSearchData = createGoogleSearchSourceBundle(GOOGLE_SEARCH_SOURCE_TYPE);
        }
        super.startSearch(initialQuery, selectInitialQuery, appSearchData, globalSearch);
    }

    @Override
    public boolean onOptionsItemSelected(MenuItem item) {
        if (!mCanChord) {
            // The user has already fired a shortcut with this hold down of the
            // menu key.
            return false;
        }
        switch (item.getItemId()) {
            // -- Main menu
            case R.id.goto_menu_id: {
                String url = getTopWindow().getUrl();
                startSearch(mSettings.getHomePage().equals(url) ? null : url, true,
                        createGoogleSearchSourceBundle(GOOGLE_SEARCH_SOURCE_GOTO), false);
                }
                break;

            case R.id.bookmarks_menu_id:
                bookmarksOrHistoryPicker(false);
                break;

            case R.id.windows_menu_id:
                if (mTabControl.getTabCount() == 1) {
                    openTabAndShow(mSettings.getHomePage(), null, false, null);
                } else {
                    tabPicker(true, mTabControl.getCurrentIndex(), false);
                }
                break;

            case R.id.stop_reload_menu_id:
                if (mInLoad) {
                    stopLoading();
                } else {
                    getTopWindow().reload();
                }
                break;

            case R.id.back_menu_id:
                getTopWindow().goBack();
                break;

            case R.id.forward_menu_id:
                getTopWindow().goForward();
                break;

            case R.id.close_menu_id:
                // Close the subwindow if it exists.
                if (mTabControl.getCurrentSubWindow() != null) {
                    dismissSubWindow(mTabControl.getCurrentTab());
                    break;
                }
                final int currentIndex = mTabControl.getCurrentIndex();
                final TabControl.Tab parent =
                        mTabControl.getCurrentTab().getParentTab();
                int indexToShow = -1;
                if (parent != null) {
                    indexToShow = mTabControl.getTabIndex(parent);
                } else {
                    // Get the last tab in the list. If it is the current tab,
                    // subtract 1 more.
                    indexToShow = mTabControl.getTabCount() - 1;
                    if (currentIndex == indexToShow) {
                        indexToShow--;
                    }
                }
                switchTabs(currentIndex, indexToShow, true);
                break;

            case R.id.homepage_menu_id:
                TabControl.Tab current = mTabControl.getCurrentTab();
                if (current != null) {
                    dismissSubWindow(current);
                    current.getWebView().loadUrl(mSettings.getHomePage());
                }
                break;

            case R.id.preferences_menu_id:
                Intent intent = new Intent(this,
                        BrowserPreferencesPage.class);
                startActivityForResult(intent, PREFERENCES_PAGE);
                break;

            case R.id.find_menu_id:
                if (null == mFindDialog) {
                    mFindDialog = new FindDialog(this);
                }
                mFindDialog.setWebView(getTopWindow());
                mFindDialog.show();
                mMenuState = EMPTY_MENU;
                break;

            case R.id.select_text_id:
                getTopWindow().emulateShiftHeld();
                break;
            case R.id.page_info_menu_id:
                showPageInfo(mTabControl.getCurrentTab(), false);
                break;

            case R.id.classic_history_menu_id:
                bookmarksOrHistoryPicker(true);
                break;

            case R.id.share_page_menu_id:
                Browser.sendString(this, getTopWindow().getUrl());
                break;

            case R.id.dump_nav_menu_id:
                getTopWindow().debugDump();
                break;

            case R.id.zoom_in_menu_id:
                getTopWindow().zoomIn();
                break;

            case R.id.zoom_out_menu_id:
                getTopWindow().zoomOut();
                break;

            case R.id.view_downloads_menu_id:
                viewDownloads(null);
                break;

            // -- Tab menu
            case R.id.view_tab_menu_id:
                if (mTabListener != null && mTabOverview != null) {
                    int pos = mTabOverview.getContextMenuPosition(item);
                    mTabOverview.setCurrentIndex(pos);
                    mTabListener.onClick(pos);
                }
                break;

            case R.id.remove_tab_menu_id:
                if (mTabListener != null && mTabOverview != null) {
                    int pos = mTabOverview.getContextMenuPosition(item);
                    mTabListener.remove(pos);
                }
                break;

            case R.id.new_tab_menu_id:
                // No need to check for mTabOverview here since we are not
                // dependent on it for a position.
                if (mTabListener != null) {
                    // If the overview happens to be non-null, make the "New
                    // Tab" cell visible.
                    if (mTabOverview != null) {
                        mTabOverview.setCurrentIndex(ImageGrid.NEW_TAB);
                    }
                    mTabListener.onClick(ImageGrid.NEW_TAB);
                }
                break;

            case R.id.bookmark_tab_menu_id:
                if (mTabListener != null && mTabOverview != null) {
                    int pos = mTabOverview.getContextMenuPosition(item);
                    TabControl.Tab t = mTabControl.getTab(pos);
                    // Since we called populatePickerData for all of the
                    // tabs, getTitle and getUrl will return appropriate
                    // values.
                    Browser.saveBookmark(BrowserActivity.this, t.getTitle(),
                            t.getUrl());
                }
                break;

            case R.id.history_tab_menu_id:
                bookmarksOrHistoryPicker(true);
                break;

            case R.id.bookmarks_tab_menu_id:
                bookmarksOrHistoryPicker(false);
                break;

            case R.id.properties_tab_menu_id:
                if (mTabListener != null && mTabOverview != null) {
                    int pos = mTabOverview.getContextMenuPosition(item);
                    showPageInfo(mTabControl.getTab(pos), false);
                }
                break;

            case R.id.window_one_menu_id:
            case R.id.window_two_menu_id:
            case R.id.window_three_menu_id:
            case R.id.window_four_menu_id:
            case R.id.window_five_menu_id:
            case R.id.window_six_menu_id:
            case R.id.window_seven_menu_id:
            case R.id.window_eight_menu_id:
                {
                    int menuid = item.getItemId();
                    for (int id = 0; id < WINDOW_SHORTCUT_ID_ARRAY.length; id++) {
                        if (WINDOW_SHORTCUT_ID_ARRAY[id] == menuid) {
                            TabControl.Tab desiredTab = mTabControl.getTab(id);
                            if (desiredTab != null &&
                                    desiredTab != mTabControl.getCurrentTab()) {
                                switchTabs(mTabControl.getCurrentIndex(), id, false);
                            }
                            break;
                        }
                    }
                }
                break;

            default:
                if (!super.onOptionsItemSelected(item)) {
                    return false;
                }
                // Otherwise fall through.
        }
        mCanChord = false;
        return true;
    }

    public void closeFind() {
        mMenuState = R.id.MAIN_MENU;
    }

    @Override public boolean onPrepareOptionsMenu(Menu menu)
    {
        // This happens when the user begins to hold down the menu key, so
        // allow them to chord to get a shortcut.
        mCanChord = true;
        // Note: setVisible will decide whether an item is visible; while
        // setEnabled() will decide whether an item is enabled, which also means
        // whether the matching shortcut key will function.
        super.onPrepareOptionsMenu(menu);
        switch (mMenuState) {
            case R.id.TAB_MENU:
                if (mCurrentMenuState != mMenuState) {
                    menu.setGroupVisible(R.id.MAIN_MENU, false);
                    menu.setGroupEnabled(R.id.MAIN_MENU, false);
                    menu.setGroupEnabled(R.id.MAIN_SHORTCUT_MENU, false);
                    menu.setGroupVisible(R.id.TAB_MENU, true);
                    menu.setGroupEnabled(R.id.TAB_MENU, true);
                }
                boolean newT = mTabControl.getTabCount() < TabControl.MAX_TABS;
                final MenuItem tab = menu.findItem(R.id.new_tab_menu_id);
                tab.setVisible(newT);
                tab.setEnabled(newT);
                break;
            case EMPTY_MENU:
                if (mCurrentMenuState != mMenuState) {
                    menu.setGroupVisible(R.id.MAIN_MENU, false);
                    menu.setGroupEnabled(R.id.MAIN_MENU, false);
                    menu.setGroupEnabled(R.id.MAIN_SHORTCUT_MENU, false);
                    menu.setGroupVisible(R.id.TAB_MENU, false);
                    menu.setGroupEnabled(R.id.TAB_MENU, false);
                }
                break;
            default:
                if (mCurrentMenuState != mMenuState) {
                    menu.setGroupVisible(R.id.MAIN_MENU, true);
                    menu.setGroupEnabled(R.id.MAIN_MENU, true);
                    menu.setGroupEnabled(R.id.MAIN_SHORTCUT_MENU, true);
                    menu.setGroupVisible(R.id.TAB_MENU, false);
                    menu.setGroupEnabled(R.id.TAB_MENU, false);
                }
                final WebView w = getTopWindow();
                boolean canGoBack = false;
                boolean canGoForward = false;
                boolean isHome = false;
                if (w != null) {
                    canGoBack = w.canGoBack();
                    canGoForward = w.canGoForward();
                    isHome = mSettings.getHomePage().equals(w.getUrl());
                }
                final MenuItem back = menu.findItem(R.id.back_menu_id);
                back.setEnabled(canGoBack);

                final MenuItem home = menu.findItem(R.id.homepage_menu_id);
                home.setEnabled(!isHome);

                menu.findItem(R.id.forward_menu_id)
                        .setEnabled(canGoForward);

                // decide whether to show the share link option
                PackageManager pm = getPackageManager();
                Intent send = new Intent(Intent.ACTION_SEND);
                send.setType("text/plain");
                ResolveInfo ri = pm.resolveActivity(send, PackageManager.MATCH_DEFAULT_ONLY);
                menu.findItem(R.id.share_page_menu_id).setVisible(ri != null);

                // If there is only 1 window, the text will be "New window"
                final MenuItem windows = menu.findItem(R.id.windows_menu_id);
                windows.setTitleCondensed(mTabControl.getTabCount() > 1 ?
                        getString(R.string.view_tabs_condensed) :
                        getString(R.string.tab_picker_new_tab));

                boolean isNavDump = mSettings.isNavDump();
                final MenuItem nav = menu.findItem(R.id.dump_nav_menu_id);
                nav.setVisible(isNavDump);
                nav.setEnabled(isNavDump);
                break;
        }
        mCurrentMenuState = mMenuState;
        return true;
    }

    @Override
    public void onCreateContextMenu(ContextMenu menu, View v,
            ContextMenuInfo menuInfo) {
        WebView webview = (WebView) v;
        WebView.HitTestResult result = webview.getHitTestResult();
        if (result == null) {
            return;
        }

        int type = result.getType();
        if (type == WebView.HitTestResult.UNKNOWN_TYPE) {
            Log.w(LOGTAG,
                    "We should not show context menu when nothing is touched");
            return;
        }
        if (type == WebView.HitTestResult.EDIT_TEXT_TYPE) {
            // let TextView handles context menu
            return;
        }

        // Note, http://b/issue?id=1106666 is requesting that
        // an inflated menu can be used again. This is not available
        // yet, so inflate each time (yuk!)
        MenuInflater inflater = getMenuInflater();
        inflater.inflate(R.menu.browsercontext, menu);

        // Show the correct menu group
        String extra = result.getExtra();
        menu.setGroupVisible(R.id.PHONE_MENU,
                type == WebView.HitTestResult.PHONE_TYPE);
        menu.setGroupVisible(R.id.EMAIL_MENU,
                type == WebView.HitTestResult.EMAIL_TYPE);
        menu.setGroupVisible(R.id.GEO_MENU,
                type == WebView.HitTestResult.GEO_TYPE);
        menu.setGroupVisible(R.id.IMAGE_MENU,
                type == WebView.HitTestResult.IMAGE_TYPE
                || type == WebView.HitTestResult.SRC_IMAGE_ANCHOR_TYPE);
        menu.setGroupVisible(R.id.ANCHOR_MENU,
                type == WebView.HitTestResult.SRC_ANCHOR_TYPE
                || type == WebView.HitTestResult.SRC_IMAGE_ANCHOR_TYPE);

        // Setup custom handling depending on the type
        switch (type) {
            case WebView.HitTestResult.PHONE_TYPE:
                menu.setHeaderTitle(Uri.decode(extra));
                menu.findItem(R.id.dial_context_menu_id).setIntent(
                        new Intent(Intent.ACTION_VIEW, Uri
                                .parse(WebView.SCHEME_TEL + extra)));
                Intent addIntent = new Intent(Intent.ACTION_INSERT_OR_EDIT);
                addIntent.putExtra(Insert.PHONE, Uri.decode(extra));
                addIntent.setType(Contacts.People.CONTENT_ITEM_TYPE);
                menu.findItem(R.id.add_contact_context_menu_id).setIntent(
                        addIntent);
                menu.findItem(R.id.copy_phone_context_menu_id).setOnMenuItemClickListener(
                        new Copy(extra));
                break;

            case WebView.HitTestResult.EMAIL_TYPE:
                menu.setHeaderTitle(extra);
                menu.findItem(R.id.email_context_menu_id).setIntent(
                        new Intent(Intent.ACTION_VIEW, Uri
                                .parse(WebView.SCHEME_MAILTO + extra)));
                menu.findItem(R.id.copy_mail_context_menu_id).setOnMenuItemClickListener(
                        new Copy(extra));
                break;

            case WebView.HitTestResult.GEO_TYPE:
                menu.setHeaderTitle(extra);
                menu.findItem(R.id.map_context_menu_id).setIntent(
                        new Intent(Intent.ACTION_VIEW, Uri
                                .parse(WebView.SCHEME_GEO
                                        + URLEncoder.encode(extra))));
                menu.findItem(R.id.copy_geo_context_menu_id).setOnMenuItemClickListener(
                        new Copy(extra));
                break;

            case WebView.HitTestResult.SRC_ANCHOR_TYPE:
            case WebView.HitTestResult.SRC_IMAGE_ANCHOR_TYPE:
                TextView titleView = (TextView) LayoutInflater.from(this)
                        .inflate(android.R.layout.browser_link_context_header,
                        null);
                titleView.setText(extra);
                menu.setHeaderView(titleView);
                // decide whether to show the open link in new tab option
                menu.findItem(R.id.open_newtab_context_menu_id).setVisible(
                        mTabControl.getTabCount() < TabControl.MAX_TABS);
                PackageManager pm = getPackageManager();
                Intent send = new Intent(Intent.ACTION_SEND);
                send.setType("text/plain");
                ResolveInfo ri = pm.resolveActivity(send, PackageManager.MATCH_DEFAULT_ONLY);
                menu.findItem(R.id.share_link_context_menu_id).setVisible(ri != null);
                if (type == WebView.HitTestResult.SRC_ANCHOR_TYPE) {
                    break;
                }
                // otherwise fall through to handle image part
            case WebView.HitTestResult.IMAGE_TYPE:
                if (type == WebView.HitTestResult.IMAGE_TYPE) {
                    menu.setHeaderTitle(extra);
                }
                menu.findItem(R.id.view_image_context_menu_id).setIntent(
                        new Intent(Intent.ACTION_VIEW, Uri.parse(extra)));
                menu.findItem(R.id.download_context_menu_id).
                        setOnMenuItemClickListener(new Download(extra));
                break;

            default:
                Log.w(LOGTAG, "We should not get here.");
                break;
        }
    }

    // Attach the given tab to the content view.
    private void attachTabToContentView(TabControl.Tab t) {
        final WebView main = t.getWebView();
        // Attach the main WebView.
        mContentView.addView(main, COVER_SCREEN_PARAMS);
        // Attach the sub window if necessary
        attachSubWindow(t);
        // Request focus on the top window.
        t.getTopWindow().requestFocus();
    }

    // Attach a sub window to the main WebView of the given tab.
    private void attachSubWindow(TabControl.Tab t) {
        // If a sub window exists, attach it to the content view.
        final WebView subView = t.getSubWebView();
        if (subView != null) {
            final View container = t.getSubWebViewContainer();
            mContentView.addView(container, COVER_SCREEN_PARAMS);
            subView.requestFocus();
        }
    }

    // Remove the given tab from the content view.
    private void removeTabFromContentView(TabControl.Tab t) {
        // Remove the main WebView.
        mContentView.removeView(t.getWebView());
        // Remove the sub window if it exists.
        if (t.getSubWebView() != null) {
            mContentView.removeView(t.getSubWebViewContainer());
        }
    }

    // Remove the sub window if it exists. Also called by TabControl when the
    // user clicks the 'X' to dismiss a sub window.
    /* package */ void dismissSubWindow(TabControl.Tab t) {
        final WebView mainView = t.getWebView();
        if (t.getSubWebView() != null) {
            // Remove the container view and request focus on the main WebView.
            mContentView.removeView(t.getSubWebViewContainer());
            mainView.requestFocus();
            // Tell the TabControl to dismiss the subwindow. This will destroy
            // the WebView.
            mTabControl.dismissSubWindow(t);
        }
    }

    // Send the ANIMTE_FROM_OVERVIEW message after changing the current tab.
    private void sendAnimateFromOverview(final TabControl.Tab tab,
            final boolean newTab, final String url, final int delay,
            final Message msg) {
        // Set the current tab.
        mTabControl.setCurrentTab(tab);
        // Attach the WebView so it will layout.
        attachTabToContentView(tab);
        // Set the view to invisibile for now.
        tab.getWebView().setVisibility(View.INVISIBLE);
        // If there is a sub window, make it invisible too.
        if (tab.getSubWebView() != null) {
            tab.getSubWebViewContainer().setVisibility(View.INVISIBLE);
        }
        // Create our fake animating view.
        final AnimatingView view = new AnimatingView(this, tab);
        // Attach it to the view system and make in invisible so it will
        // layout but not flash white on the screen.
        mContentView.addView(view, COVER_SCREEN_PARAMS);
        view.setVisibility(View.INVISIBLE);
        // Send the animate message.
        final HashMap map = new HashMap();
        map.put("view", view);
        // Load the url after the AnimatingView has captured the picture. This
        // prevents any bad layout or bad scale from being used during
        // animation.
        if (url != null) {
            dismissSubWindow(tab);
            tab.getWebView().loadUrl(url);
        }
        map.put("msg", msg);
        mHandler.sendMessageDelayed(mHandler.obtainMessage(
                ANIMATE_FROM_OVERVIEW, newTab ? 1 : 0, 0, map), delay);
        // Increment the count to indicate that we are in an animation.
        mAnimationCount++;
        // Remove the listener so we don't get any more tab changes.
        mTabOverview.setListener(null);
        mTabListener = null;
        // Make the menu empty until the animation completes.
        mMenuState = EMPTY_MENU;

    }

    // 500ms animation with 800ms delay
    private static final int TAB_ANIMATION_DURATION = 500;
    private static final int TAB_OVERVIEW_DELAY     = 800;

    // Called by TabControl when a tab is requesting focus
    /* package */ void showTab(TabControl.Tab t) {
        showTab(t, null);
    }

    private void showTab(TabControl.Tab t, String url) {
        // Disallow focus change during a tab animation.
        if (mAnimationCount > 0) {
            return;
        }
        int delay = 0;
        if (mTabOverview == null) {
            // Add a delay so the tab overview can be shown before the second
            // animation begins.
            delay = TAB_ANIMATION_DURATION + TAB_OVERVIEW_DELAY;
            tabPicker(false, mTabControl.getTabIndex(t), false);
        }
        sendAnimateFromOverview(t, false, url, delay, null);
    }

    // This method does a ton of stuff. It will attempt to create a new tab
    // if we haven't reached MAX_TABS. Otherwise it uses the current tab. If
    // url isn't null, it will load the given url. If the tab overview is not
    // showing, it will animate to the tab overview, create a new tab and
    // animate away from it. After the animation completes, it will dispatch
    // the given Message. If the tab overview is already showing (i.e. this
    // method is called from TabListener.onClick(), the method will animate
    // away from the tab overview.
    private void openTabAndShow(String url, final Message msg,
            boolean closeOnExit, String appId) {
        final boolean newTab = mTabControl.getTabCount() != TabControl.MAX_TABS;
        final TabControl.Tab currentTab = mTabControl.getCurrentTab();
        if (newTab) {
            int delay = 0;
            // If the tab overview is up and there are animations, just load
            // the url.
            if (mTabOverview != null && mAnimationCount > 0) {
                if (url != null) {
                    // We should not have a msg here since onCreateWindow
                    // checks the animation count and every other caller passes
                    // null.
                    assert msg == null;
                    // just dismiss the subwindow and load the given url.
                    dismissSubWindow(currentTab);
                    currentTab.getWebView().loadUrl(url);
                }
            } else {
                // show mTabOverview if it is not there.
                if (mTabOverview == null) {
                    // We have to delay the animation from the tab picker by the
                    // length of the tab animation. Add a delay so the tab
                    // overview can be shown before the second animation begins.
                    delay = TAB_ANIMATION_DURATION + TAB_OVERVIEW_DELAY;
                    tabPicker(false, ImageGrid.NEW_TAB, false);
                }
                // Animate from the Tab overview after any animations have
                // finished.
                sendAnimateFromOverview(
                        mTabControl.createNewTab(closeOnExit, appId, url), true,
                        url, delay, msg);
            }
        } else if (url != null) {
            // We should not have a msg here.
            assert msg == null;
            if (mTabOverview != null && mAnimationCount == 0) {
                sendAnimateFromOverview(currentTab, false, url,
                        TAB_OVERVIEW_DELAY, null);
            } else {
                // Get rid of the subwindow if it exists
                dismissSubWindow(currentTab);
                // Load the given url.
                currentTab.getWebView().loadUrl(url);
            }
        }
    }

    private Animation createTabAnimation(final AnimatingView view,
            final View cell, boolean scaleDown) {
        final AnimationSet set = new AnimationSet(true);
        final float scaleX = (float) cell.getWidth() / view.getWidth();
        final float scaleY = (float) cell.getHeight() / view.getHeight();
        if (scaleDown) {
            set.addAnimation(new ScaleAnimation(1.0f, scaleX, 1.0f, scaleY));
            set.addAnimation(new TranslateAnimation(0, cell.getLeft(), 0,
                    cell.getTop()));
        } else {
            set.addAnimation(new ScaleAnimation(scaleX, 1.0f, scaleY, 1.0f));
            set.addAnimation(new TranslateAnimation(cell.getLeft(), 0,
                    cell.getTop(), 0));
        }
        set.setDuration(TAB_ANIMATION_DURATION);
        set.setInterpolator(new DecelerateInterpolator());
        return set;
    }

    // Animate to the tab overview. currentIndex tells us which position to
    // animate to and newIndex is the position that should be selected after
    // the animation completes.
    // If remove is true, after the animation stops, a confirmation dialog will
    // be displayed to the user.
    private void animateToTabOverview(final int newIndex, final boolean remove,
            final AnimatingView view) {
        // Find the view in the ImageGrid allowing for the "New Tab" cell.
        int position = mTabControl.getTabIndex(view.mTab);
        if (!((ImageAdapter) mTabOverview.getAdapter()).maxedOut()) {
            position++;
        }

        // Offset the tab position with the first visible position to get a
        // number between 0 and 3.
        position -= mTabOverview.getFirstVisiblePosition();

        // Grab the view that we are going to animate to.
        final View v = mTabOverview.getChildAt(position);

        final Animation.AnimationListener l =
                new Animation.AnimationListener() {
                    public void onAnimationStart(Animation a) {
                        mTabOverview.requestFocus();
                        // Clear the listener so we don't trigger a tab
                        // selection.
                        mTabOverview.setListener(null);
                    }
                    public void onAnimationRepeat(Animation a) {}
                    public void onAnimationEnd(Animation a) {
                        // We are no longer animating so decrement the count.
                        mAnimationCount--;
                        // Make the view GONE so that it will not draw between
                        // now and when the Runnable is handled.
                        view.setVisibility(View.GONE);
                        // Post a runnable since we can't modify the view
                        // hierarchy during this callback.
                        mHandler.post(new Runnable() {
                            public void run() {
                                // Remove the AnimatingView.
                                mContentView.removeView(view);
                                if (mTabOverview != null) {
                                    // Make newIndex visible.
                                    mTabOverview.setCurrentIndex(newIndex);
                                    // Restore the listener.
                                    mTabOverview.setListener(mTabListener);
                                    // Change the menu to TAB_MENU if the
                                    // ImageGrid is interactive.
                                    if (mTabOverview.isLive()) {
                                        mMenuState = R.id.TAB_MENU;
                                        mTabOverview.requestFocus();
                                    }
                                }
                                // If a remove was requested, remove the tab.
                                if (remove) {
                                    // During a remove, the current tab has
                                    // already changed. Remember the current one
                                    // here.
                                    final TabControl.Tab currentTab =
                                            mTabControl.getCurrentTab();
                                    // Remove the tab at newIndex from
                                    // TabControl and the tab overview.
                                    final TabControl.Tab tab =
                                            mTabControl.getTab(newIndex);
                                    mTabControl.removeTab(tab);
                                    // Restore the current tab.
                                    if (currentTab != tab) {
                                        mTabControl.setCurrentTab(currentTab);
                                    }
                                    if (mTabOverview != null) {
                                        mTabOverview.remove(newIndex);
                                        // Make the current tab visible.
                                        mTabOverview.setCurrentIndex(
                                                mTabControl.getCurrentIndex());
                                    }
                                }
                            }
                        });
                    }
                };

        // Do an animation if there is a view to animate to.
        if (v != null) {
            // Create our animation
            final Animation anim = createTabAnimation(view, v, true);
            anim.setAnimationListener(l);
            // Start animating
            view.startAnimation(anim);
        } else {
            // If something goes wrong and we didn't find a view to animate to,
            // just do everything here.
            l.onAnimationStart(null);
            l.onAnimationEnd(null);
        }
    }

    // Animate from the tab picker. The index supplied is the index to animate
    // from.
    private void animateFromTabOverview(final AnimatingView view,
            final boolean newTab, final Message msg) {
        // firstVisible is the first visible tab on the screen.  This helps
        // to know which corner of the screen the selected tab is.
        int firstVisible = mTabOverview.getFirstVisiblePosition();
        // tabPosition is the 0-based index of of the tab being opened
        int tabPosition = mTabControl.getTabIndex(view.mTab);
        if (!((ImageAdapter) mTabOverview.getAdapter()).maxedOut()) {
            // Add one to make room for the "New Tab" cell.
            tabPosition++;
        }
        // If this is a new tab, animate from the "New Tab" cell.
        if (newTab) {
            tabPosition = 0;
        }
        // Location corresponds to the four corners of the screen.
        // A new tab or 0 is upper left, 0 for an old tab is upper
        // right, 1 is lower left, and 2 is lower right
        int location = tabPosition - firstVisible;

        // Find the view at this location.
        final View v = mTabOverview.getChildAt(location);

        // Wait until the animation completes to replace the AnimatingView.
        final Animation.AnimationListener l =
                new Animation.AnimationListener() {
                    public void onAnimationStart(Animation a) {}
                    public void onAnimationRepeat(Animation a) {}
                    public void onAnimationEnd(Animation a) {
                        mHandler.post(new Runnable() {
                            public void run() {
                                mContentView.removeView(view);
                                // Dismiss the tab overview. If the cell at the
                                // given location is null, set the fade
                                // parameter to true.
                                dismissTabOverview(v == null);
                                TabControl.Tab t =
                                        mTabControl.getCurrentTab();
                                mMenuState = R.id.MAIN_MENU;
                                // Resume regular updates.
                                t.getWebView().resumeTimers();
                                // Dispatch the message after the animation
                                // completes.
                                if (msg != null) {
                                    msg.sendToTarget();
                                }
                                // The animation is done and the tab overview is
                                // gone so allow key events and other animations
                                // to begin.
                                mAnimationCount--;
                                // Reset all the title bar info.
                                resetTitle();
                            }
                        });
                    }
                };

        if (v != null) {
            final Animation anim = createTabAnimation(view, v, false);
            // Set the listener and start animating
            anim.setAnimationListener(l);
            view.startAnimation(anim);
            // Make the view VISIBLE during the animation.
            view.setVisibility(View.VISIBLE);
        } else {
            // Go ahead and do all the cleanup.
            l.onAnimationEnd(null);
        }
    }

    // Dismiss the tab overview applying a fade if needed.
    private void dismissTabOverview(final boolean fade) {
        if (fade) {
            AlphaAnimation anim = new AlphaAnimation(1.0f, 0.0f);
            anim.setDuration(500);
            anim.startNow();
            mTabOverview.startAnimation(anim);
        }
        // Just in case there was a problem with animating away from the tab
        // overview
        WebView current = mTabControl.getCurrentWebView();
        if (current != null) {
            current.setVisibility(View.VISIBLE);
        } else {
            Log.e(LOGTAG, "No current WebView in dismissTabOverview");
        }
        // Make the sub window container visible.
        if (mTabControl.getCurrentSubWindow() != null) {
            mTabControl.getCurrentTab().getSubWebViewContainer()
                    .setVisibility(View.VISIBLE);
        }
        mContentView.removeView(mTabOverview);
        mTabOverview.clear();
        mTabOverview = null;
        mTabListener = null;
    }

    private void openTab(String url) {
        if (mSettings.openInBackground()) {
            TabControl.Tab t = mTabControl.createNewTab();
            if (t != null) {
                t.getWebView().loadUrl(url);
            }
        } else {
            openTabAndShow(url, null, false, null);
        }
    }

    private class Copy implements OnMenuItemClickListener {
        private CharSequence mText;

        public boolean onMenuItemClick(MenuItem item) {
            copy(mText);
            return true;
        }

        public Copy(CharSequence toCopy) {
            mText = toCopy;
        }
    }

    private class Download implements OnMenuItemClickListener {
        private String mText;

        public boolean onMenuItemClick(MenuItem item) {
            onDownloadStartNoStream(mText, null, null, null, -1);
            return true;
        }

        public Download(String toDownload) {
            mText = toDownload;
        }
    }

    private void copy(CharSequence text) {
        try {
            IClipboard clip = IClipboard.Stub.asInterface(ServiceManager.getService("clipboard"));
            if (clip != null) {
                clip.setClipboardText(text);
            }
        } catch (android.os.RemoteException e) {
            Log.e(LOGTAG, "Copy failed", e);
        }
    }

    /**
     * Resets the browser title-view to whatever it must be (for example, if we
     * load a page from history).
     */
    private void resetTitle() {
        resetLockIcon();
        resetTitleIconAndProgress();
    }

    /**
     * Resets the browser title-view to whatever it must be
     * (for example, if we had a loading error)
     * When we have a new page, we call resetTitle, when we
     * have to reset the titlebar to whatever it used to be
     * (for example, if the user chose to stop loading), we
     * call resetTitleAndRevertLockIcon.
     */
    /* package */ void resetTitleAndRevertLockIcon() {
        revertLockIcon();
        resetTitleIconAndProgress();
    }

    /**
     * Reset the title, favicon, and progress.
     */
    private void resetTitleIconAndProgress() {
        WebView current = mTabControl.getCurrentWebView();
        if (current == null) {
            return;
        }
        resetTitleAndIcon(current);
        int progress = current.getProgress();
        mWebChromeClient.onProgressChanged(current, progress);
    }

    // Reset the title and the icon based on the given item.
    private void resetTitleAndIcon(WebView view) {
        WebHistoryItem item = view.copyBackForwardList().getCurrentItem();
        if (item != null) {
            setUrlTitle(item.getUrl(), item.getTitle());
            setFavicon(item.getFavicon());
        } else {
            setUrlTitle(null, null);
            setFavicon(null);
        }
    }

    /**
     * Sets a title composed of the URL and the title string.
     * @param url The URL of the site being loaded.
     * @param title The title of the site being loaded.
     */
    private void setUrlTitle(String url, String title) {
        mUrl = url;
        mTitle = title;

        // While the tab overview is animating or being shown, block changes
        // to the title.
        if (mAnimationCount == 0 && mTabOverview == null) {
            setTitle(buildUrlTitle(url, title));
        }
    }

    /**
     * Builds and returns the page title, which is some
     * combination of the page URL and title.
     * @param url The URL of the site being loaded.
     * @param title The title of the site being loaded.
     * @return The page title.
     */
    private String buildUrlTitle(String url, String title) {
        String urlTitle = "";

        if (url != null) {
            String titleUrl = buildTitleUrl(url);

            if (title != null && 0 < title.length()) {
                if (titleUrl != null && 0 < titleUrl.length()) {
                    urlTitle = titleUrl + ": " + title;
                } else {
                    urlTitle = title;
                }
            } else {
                if (titleUrl != null) {
                    urlTitle = titleUrl;
                }
            }
        }

        return urlTitle;
    }

    /**
     * @param url The URL to build a title version of the URL from.
     * @return The title version of the URL or null if fails.
     * The title version of the URL can be either the URL hostname,
     * or the hostname with an "https://" prefix (for secure URLs),
     * or an empty string if, for example, the URL in question is a
     * file:// URL with no hostname.
     */
    private static String buildTitleUrl(String url) {
        String titleUrl = null;

        if (url != null) {
            try {
                // parse the url string
                URL urlObj = new URL(url);
                if (urlObj != null) {
                    titleUrl = "";

                    String protocol = urlObj.getProtocol();
                    String host = urlObj.getHost();

                    if (host != null && 0 < host.length()) {
                        titleUrl = host;
                        if (protocol != null) {
                            // if a secure site, add an "https://" prefix!
                            if (protocol.equalsIgnoreCase("https")) {
                                titleUrl = protocol + "://" + host;
                            }
                        }
                    }
                }
            } catch (MalformedURLException e) {}
        }

        return titleUrl;
    }

    // Set the favicon in the title bar.
    private void setFavicon(Bitmap icon) {
        // While the tab overview is animating or being shown, block changes to
        // the favicon.
        if (mAnimationCount > 0 || mTabOverview != null) {
            return;
        }
        Drawable[] array = new Drawable[2];
        PaintDrawable p = new PaintDrawable(Color.WHITE);
        p.setCornerRadius(3f);
        array[0] = p;
        if (icon == null) {
            array[1] = mGenericFavicon;
        } else {
            array[1] = new BitmapDrawable(icon);
        }
        LayerDrawable d = new LayerDrawable(array);
        d.setLayerInset(1, 2, 2, 2, 2);
        getWindow().setFeatureDrawable(Window.FEATURE_LEFT_ICON, d);
    }

    /**
     * Saves the current lock-icon state before resetting
     * the lock icon. If we have an error, we may need to
     * roll back to the previous state.
     */
    private void saveLockIcon() {
        mPrevLockType = mLockIconType;
    }

    /**
     * Reverts the lock-icon state to the last saved state,
     * for example, if we had an error, and need to cancel
     * the load.
     */
    private void revertLockIcon() {
        mLockIconType = mPrevLockType;

        if (Config.LOGV) {
            Log.v(LOGTAG, "BrowserActivity.revertLockIcon:" +
                  " revert lock icon to " + mLockIconType);
        }

        updateLockIconImage(mLockIconType);
    }

    private void switchTabs(int indexFrom, int indexToShow, boolean remove) {
        int delay = TAB_ANIMATION_DURATION + TAB_OVERVIEW_DELAY;
        // Animate to the tab picker, remove the current tab, then
        // animate away from the tab picker to the parent WebView.
        tabPicker(false, indexFrom, remove);
        // Change to the parent tab
        final TabControl.Tab tab = mTabControl.getTab(indexToShow);
        if (tab != null) {
            sendAnimateFromOverview(tab, false, null, delay, null);
        } else {
            // Increment this here so that no other animations can happen in
            // between the end of the tab picker transition and the beginning
            // of openTabAndShow. This has a matching decrement in the handler
            // of OPEN_TAB_AND_SHOW.
            mAnimationCount++;
            // Send a message to open a new tab.
            mHandler.sendMessageDelayed(
                    mHandler.obtainMessage(OPEN_TAB_AND_SHOW,
                        mSettings.getHomePage()), delay);
        }
    }

    private void goBackOnePageOrQuit() {
        TabControl.Tab current = mTabControl.getCurrentTab();
        if (current == null) {
            /*
             * Instead of finishing the activity, simply push this to the back
             * of the stack and let ActivityManager to choose the foreground
             * activity. As BrowserActivity is singleTask, it will be always the
             * root of the task. So we can use either true or false for
             * moveTaskToBack().
             */
            moveTaskToBack(true);
        }
        WebView w = current.getWebView();
        if (w.canGoBack()) {
            w.goBack();
        } else {
            // Check to see if we are closing a window that was created by
            // another window. If so, we switch back to that window.
            TabControl.Tab parent = current.getParentTab();
            if (parent != null) {
                switchTabs(mTabControl.getCurrentIndex(),
                        mTabControl.getTabIndex(parent), true);
            } else {
                if (current.closeOnExit()) {
                    if (mTabControl.getTabCount() == 1) {
                        finish();
                        return;
                    }
                    // call pauseWebView() now, we won't be able to call it in
                    // onPause() as the WebView won't be valid.
                    pauseWebView();
                    removeTabFromContentView(current);
                    mTabControl.removeTab(current);
                }
                /*
                 * Instead of finishing the activity, simply push this to the back
                 * of the stack and let ActivityManager to choose the foreground
                 * activity. As BrowserActivity is singleTask, it will be always the
                 * root of the task. So we can use either true or false for
                 * moveTaskToBack().
                 */
                moveTaskToBack(true);
            }
        }
    }

    public KeyTracker.State onKeyTracker(int keyCode,
                                         KeyEvent event,
                                         KeyTracker.Stage stage,
                                         int duration) {
        // if onKeyTracker() is called after activity onStop()
        // because of accumulated key events,
        // we should ignore it as browser is not active any more.
        WebView topWindow = getTopWindow();
        if (topWindow == null)
            return KeyTracker.State.NOT_TRACKING;

        if (keyCode == KeyEvent.KEYCODE_BACK) {
            // During animations, block the back key so that other animations
            // are not triggered and so that we don't end up destroying all the
            // WebViews before finishing the animation.
            if (mAnimationCount > 0) {
                return KeyTracker.State.DONE_TRACKING;
            }
            if (stage == KeyTracker.Stage.LONG_REPEAT) {
                bookmarksOrHistoryPicker(true);
                return KeyTracker.State.DONE_TRACKING;
            } else if (stage == KeyTracker.Stage.UP) {
                // FIXME: Currently, we do not have a notion of the
                // history picker for the subwindow, but maybe we
                // should?
                WebView subwindow = mTabControl.getCurrentSubWindow();
                if (subwindow != null) {
                    if (subwindow.canGoBack()) {
                        subwindow.goBack();
                    } else {
                        dismissSubWindow(mTabControl.getCurrentTab());
                    }
                } else {
                    goBackOnePageOrQuit();
                }
                return KeyTracker.State.DONE_TRACKING;
            }
            return KeyTracker.State.KEEP_TRACKING;
        }
        return KeyTracker.State.NOT_TRACKING;
    }

    @Override public boolean onKeyDown(int keyCode, KeyEvent event) {
        if (keyCode == KeyEvent.KEYCODE_MENU) {
            mMenuIsDown = true;
        }
        boolean handled =  mKeyTracker.doKeyDown(keyCode, event);
        if (!handled) {
            switch (keyCode) {
                case KeyEvent.KEYCODE_SPACE:
                    if (event.isShiftPressed()) {
                        getTopWindow().pageUp(false);
                    } else {
                        getTopWindow().pageDown(false);
                    }
                    handled = true;
                    break;

                default:
                    break;
            }
        }
        return handled || super.onKeyDown(keyCode, event);
    }

    @Override public boolean onKeyUp(int keyCode, KeyEvent event) {
        if (keyCode == KeyEvent.KEYCODE_MENU) {
            mMenuIsDown = false;
        }
        return mKeyTracker.doKeyUp(keyCode, event) || super.onKeyUp(keyCode, event);
    }

    private void stopLoading() {
        resetTitleAndRevertLockIcon();
        WebView w = getTopWindow();
        w.stopLoading();
        mWebViewClient.onPageFinished(w, w.getUrl());

        cancelStopToast();
        mStopToast = Toast
                .makeText(this, R.string.stopping, Toast.LENGTH_SHORT);
        mStopToast.show();
    }

    private void cancelStopToast() {
        if (mStopToast != null) {
            mStopToast.cancel();
            mStopToast = null;
        }
    }

    // called by a non-UI thread to post the message
    public void postMessage(int what, int arg1, int arg2, Object obj) {
        mHandler.sendMessage(mHandler.obtainMessage(what, arg1, arg2, obj));
    }

    // public message ids
    public final static int LOAD_URL                = 1001;
    public final static int STOP_LOAD               = 1002;

    // Message Ids
    private static final int FOCUS_NODE_HREF         = 102;
    private static final int CANCEL_CREDS_REQUEST    = 103;
    private static final int ANIMATE_FROM_OVERVIEW   = 104;
    private static final int ANIMATE_TO_OVERVIEW     = 105;
    private static final int OPEN_TAB_AND_SHOW       = 106;
    private static final int CHECK_MEMORY            = 107;
    private static final int RELEASE_WAKELOCK        = 108;

    // Private handler for handling javascript and saving passwords
    private Handler mHandler = new Handler() {

        public void handleMessage(Message msg) {
            switch (msg.what) {
                case ANIMATE_FROM_OVERVIEW:
                    final HashMap map = (HashMap) msg.obj;
                    animateFromTabOverview((AnimatingView) map.get("view"),
                            msg.arg1 == 1, (Message) map.get("msg"));
                    break;

                case ANIMATE_TO_OVERVIEW:
                    animateToTabOverview(msg.arg1, msg.arg2 == 1,
                            (AnimatingView) msg.obj);
                    break;

                case OPEN_TAB_AND_SHOW:
                    // Decrement mAnimationCount before openTabAndShow because
                    // the method relies on the value being 0 to start the next
                    // animation.
                    mAnimationCount--;
                    openTabAndShow((String) msg.obj, null, false, null);
                    break;

                case FOCUS_NODE_HREF:
                    String url = (String) msg.getData().get("url");
                    if (url == null || url.length() == 0) {
                        break;
                    }
                    HashMap focusNodeMap = (HashMap) msg.obj;
                    WebView view = (WebView) focusNodeMap.get("webview");
                    // Only apply the action if the top window did not change.
                    if (getTopWindow() != view) {
                        break;
                    }
                    switch (msg.arg1) {
                        case R.id.open_context_menu_id:
                        case R.id.view_image_context_menu_id:
                            loadURL(getTopWindow(), url);
                            break;
                        case R.id.open_newtab_context_menu_id:
                            openTab(url);
                            break;
                        case R.id.bookmark_context_menu_id:
                            Intent intent = new Intent(BrowserActivity.this,
                                    AddBookmarkPage.class);
                            intent.putExtra("url", url);
                            startActivity(intent);
                            break;
                        case R.id.share_link_context_menu_id:
                            Browser.sendString(BrowserActivity.this, url);
                            break;
                        case R.id.copy_link_context_menu_id:
                            copy(url);
                            break;
                        case R.id.save_link_context_menu_id:
                        case R.id.download_context_menu_id:
                            onDownloadStartNoStream(url, null, null, null, -1);
                            break;
                    }
                    break;

                case LOAD_URL:
                    loadURL(getTopWindow(), (String) msg.obj);
                    break;

                case STOP_LOAD:
                    stopLoading();
                    break;

                case CANCEL_CREDS_REQUEST:
                    resumeAfterCredentials();
                    break;

                case CHECK_MEMORY:
                    // reschedule to check memory condition
                    mHandler.removeMessages(CHECK_MEMORY);
                    mHandler.sendMessageDelayed(mHandler.obtainMessage
                            (CHECK_MEMORY), CHECK_MEMORY_INTERVAL);
                    checkMemory();
                    break;

                case RELEASE_WAKELOCK:
                    if (mWakeLock.isHeld()) {
                        mWakeLock.release();
                    }
                    break;
            }
        }
    };

    // -------------------------------------------------------------------------
    // WebViewClient implementation.
    //-------------------------------------------------------------------------

    // Use in overrideUrlLoading
    /* package */ final static String SCHEME_WTAI = "wtai://wp/";
    /* package */ final static String SCHEME_WTAI_MC = "wtai://wp/mc;";
    /* package */ final static String SCHEME_WTAI_SD = "wtai://wp/sd;";
    /* package */ final static String SCHEME_WTAI_AP = "wtai://wp/ap;";

    /* package */ WebViewClient getWebViewClient() {
        return mWebViewClient;
    }

    private void updateIcon(String url, Bitmap icon) {
        if (icon != null) {
            BrowserBookmarksAdapter.updateBookmarkFavicon(mResolver,
                    url, icon);
        }
        setFavicon(icon);
    }

    private final WebViewClient mWebViewClient = new WebViewClient() {
        @Override
        public void onPageStarted(WebView view, String url, Bitmap favicon) {
            resetLockIcon(url);
            setUrlTitle(url, null);
            // Call updateIcon instead of setFavicon so the bookmark
            // database can be updated.
            updateIcon(url, favicon);

            if (mSettings.isTracing() == true) {
                // FIXME: we should save the trace file somewhere other than data.
                // I can't use "/tmp" as it competes for system memory.
                File file = getDir("browserTrace", 0);
                String baseDir = file.getPath();
                if (!baseDir.endsWith(File.separator)) baseDir += File.separator;
                String host;
                try {
                    WebAddress uri = new WebAddress(url);
                    host = uri.mHost;
                } catch (android.net.ParseException ex) {
                    host = "unknown_host";
                }
                host = host.replace('.', '_');
                baseDir = baseDir + host;
                file = new File(baseDir+".data");
                if (file.exists() == true) {
                    file.delete();
                }
                file = new File(baseDir+".key");
                if (file.exists() == true) {
                    file.delete();
                }
                mInTrace = true;
                Debug.startMethodTracing(baseDir, 8 * 1024 * 1024);
            }

            // Performance probe
            if (false) {
                mStart = SystemClock.uptimeMillis();
                mProcessStart = Process.getElapsedCpuTime();
                long[] sysCpu = new long[7];
                if (Process.readProcFile("/proc/stat", SYSTEM_CPU_FORMAT, null,
                        sysCpu, null)) {
                    mUserStart = sysCpu[0] + sysCpu[1];
                    mSystemStart = sysCpu[2];
                    mIdleStart = sysCpu[3];
                    mIrqStart = sysCpu[4] + sysCpu[5] + sysCpu[6];
                }
                mUiStart = SystemClock.currentThreadTimeMillis();
            }

            if (!mPageStarted) {
                mPageStarted = true;
                // if onResume() has been called, resumeWebView() does nothing.
                resumeWebView();
            }

            // reset sync timer to avoid sync starts during loading a page
            CookieSyncManager.getInstance().resetSync();

            mInLoad = true;
            updateInLoadMenuItems();
            if (!mIsNetworkUp) {
                if ( mAlertDialog == null) {
                    mAlertDialog = new AlertDialog.Builder(BrowserActivity.this)
                        .setTitle(R.string.loadSuspendedTitle)
                        .setMessage(R.string.loadSuspended)
                        .setPositiveButton(R.string.ok, null)
                        .show();
                }
                if (view != null) {
                    view.setNetworkAvailable(false);
                }
            }

            // schedule to check memory condition
            mHandler.sendMessageDelayed(mHandler.obtainMessage(CHECK_MEMORY),
                    CHECK_MEMORY_INTERVAL);
        }

        @Override
        public void onPageFinished(WebView view, String url) {
            // Reset the title and icon in case we stopped a provisional
            // load.
            resetTitleAndIcon(view);

            // Update the lock icon image only once we are done loading
            updateLockIconImage(mLockIconType);

            // Performance probe
            if (false) {
                long[] sysCpu = new long[7];
                if (Process.readProcFile("/proc/stat", SYSTEM_CPU_FORMAT, null,
                        sysCpu, null)) {
                    String uiInfo = "UI thread used "
                            + (SystemClock.currentThreadTimeMillis() - mUiStart)
                            + " ms";
                    if (Config.LOGD) {
                        Log.d(LOGTAG, uiInfo);
                    }
                    //The string that gets written to the log
                    String performanceString = "It took total "
                            + (SystemClock.uptimeMillis() - mStart)
                            + " ms clock time to load the page."
                            + "\nbrowser process used "
                            + (Process.getElapsedCpuTime() - mProcessStart)
                            + " ms, user processes used "
                            + (sysCpu[0] + sysCpu[1] - mUserStart) * 10
                            + " ms, kernel used "
                            + (sysCpu[2] - mSystemStart) * 10
                            + " ms, idle took " + (sysCpu[3] - mIdleStart) * 10
                            + " ms and irq took "
                            + (sysCpu[4] + sysCpu[5] + sysCpu[6] - mIrqStart)
                            * 10 + " ms, " + uiInfo;
                    if (Config.LOGD) {
                        Log.d(LOGTAG, performanceString + "\nWebpage: " + url);
                    }
                    if (url != null) {
                        // strip the url to maintain consistency
                        String newUrl = new String(url);
                        if (newUrl.startsWith("http://www.")) {
                            newUrl = newUrl.substring(11);
                        } else if (newUrl.startsWith("http://")) {
                            newUrl = newUrl.substring(7);
                        } else if (newUrl.startsWith("https://www.")) {
                            newUrl = newUrl.substring(12);
                        } else if (newUrl.startsWith("https://")) {
                            newUrl = newUrl.substring(8);
                        }
                        if (Config.LOGD) {
                            Log.d(LOGTAG, newUrl + " loaded");
                        }
                        /*
                        if (sWhiteList.contains(newUrl)) {
                            // The string that gets pushed to the statistcs
                            // service
                            performanceString = performanceString
                                    + "\nWebpage: "
                                    + newUrl
                                    + "\nCarrier: "
                                    + android.os.SystemProperties
                                            .get("gsm.sim.operator.alpha");
                            if (mWebView != null
                                    && mWebView.getContext() != null
                                    && mWebView.getContext().getSystemService(
                                    Context.CONNECTIVITY_SERVICE) != null) {
                                ConnectivityManager cManager =
                                        (ConnectivityManager) mWebView
                                        .getContext().getSystemService(
                                        Context.CONNECTIVITY_SERVICE);
                                NetworkInfo nInfo = cManager
                                        .getActiveNetworkInfo();
                                if (nInfo != null) {
                                    performanceString = performanceString
                                            + "\nNetwork Type: "
                                            + nInfo.getType().toString();
                                }
                            }
                            Checkin.logEvent(mResolver,
                                    Checkin.Events.Tag.WEBPAGE_LOAD,
                                    performanceString);
                            Log.w(LOGTAG, "pushed to the statistics service");
                        }
                        */
                    }
                }
             }

            if (mInTrace) {
                mInTrace = false;
                Debug.stopMethodTracing();
            }

            if (mPageStarted) {
                mPageStarted = false;
                // pauseWebView() will do nothing and return false if onPause()
                // is not called yet.
                if (pauseWebView()) {
                    if (mWakeLock.isHeld()) {
                        mHandler.removeMessages(RELEASE_WAKELOCK);
                        mWakeLock.release();
                    }
                }
            }

            mHandler.removeMessages(CHECK_MEMORY);
            checkMemory();
        }

        // return true if want to hijack the url to let another app to handle it
        @Override
        public boolean shouldOverrideUrlLoading(WebView view, String url) {
            if (url.startsWith(SCHEME_WTAI)) {
                // wtai://wp/mc;number
                // number=string(phone-number)
                if (url.startsWith(SCHEME_WTAI_MC)) {
                    Intent intent = new Intent(Intent.ACTION_VIEW,
                            Uri.parse(WebView.SCHEME_TEL +
                            url.substring(SCHEME_WTAI_MC.length())));
                    startActivity(intent);
                    return true;
                }
                // wtai://wp/sd;dtmf
                // dtmf=string(dialstring)
                if (url.startsWith(SCHEME_WTAI_SD)) {
                    // TODO
                    // only send when there is active voice connection
                    return false;
                }
                // wtai://wp/ap;number;name
                // number=string(phone-number)
                // name=string
                if (url.startsWith(SCHEME_WTAI_AP)) {
                    // TODO
                    return false;
                }
            }

            Uri uri;
            try {
                uri = Uri.parse(url);
            } catch (IllegalArgumentException ex) {
                return false;
            }

            // check whether other activities want to handle this url
            Intent intent = new Intent(Intent.ACTION_VIEW, uri);
            intent.addCategory(Intent.CATEGORY_BROWSABLE);
            try {
                if (startActivityIfNeeded(intent, -1)) {
                    return true;
                }
            } catch (ActivityNotFoundException ex) {
                // ignore the error. If no application can handle the URL,
                // eg about:blank, assume the browser can handle it.
            }

            if (mMenuIsDown) {
                openTab(url);
                closeOptionsMenu();
                return true;
            }

            return false;
        }

        /**
         * Updates the lock icon. This method is called when we discover another
         * resource to be loaded for this page (for example, javascript). While
         * we update the icon type, we do not update the lock icon itself until
         * we are done loading, it is slightly more secure this way.
         */
        @Override
        public void onLoadResource(WebView view, String url) {
            if (url != null && url.length() > 0) {
                // It is only if the page claims to be secure
                // that we may have to update the lock:
                if (mLockIconType == LOCK_ICON_SECURE) {
                    // If NOT a 'safe' url, change the lock to mixed content!
                    if (!(URLUtil.isHttpsUrl(url) || URLUtil.isDataUrl(url) || URLUtil.isAboutUrl(url))) {
                        mLockIconType = LOCK_ICON_MIXED;
                        if (Config.LOGV) {
                            Log.v(LOGTAG, "BrowserActivity.updateLockIcon:" +
                                  " updated lock icon to " + mLockIconType + " due to " + url);
                        }
                    }
                }
            }
        }

        /**
         * Show the dialog, asking the user if they would like to continue after
         * an excessive number of HTTP redirects.
         */
        @Override
        public void onTooManyRedirects(WebView view, final Message cancelMsg,
                final Message continueMsg) {
            new AlertDialog.Builder(BrowserActivity.this)
                .setTitle(R.string.browserFrameRedirect)
                .setMessage(R.string.browserFrame307Post)
                .setPositiveButton(R.string.ok, new DialogInterface.OnClickListener() {
                    public void onClick(DialogInterface dialog, int which) {
                        continueMsg.sendToTarget();
                    }})
                .setNegativeButton(R.string.cancel, new DialogInterface.OnClickListener() {
                    public void onClick(DialogInterface dialog, int which) {
                        cancelMsg.sendToTarget();
                    }})
                .setOnCancelListener(new OnCancelListener() {
                    public void onCancel(DialogInterface dialog) {
                        cancelMsg.sendToTarget();
                    }})
                .show();
        }

        /**
         * Show a dialog informing the user of the network error reported by
         * WebCore.
         */
        @Override
        public void onReceivedError(WebView view, int errorCode,
                String description, String failingUrl) {
            if (errorCode != EventHandler.ERROR_LOOKUP &&
                    errorCode != EventHandler.ERROR_CONNECT &&
                    errorCode != EventHandler.ERROR_BAD_URL &&
                    errorCode != EventHandler.ERROR_UNSUPPORTED_SCHEME &&
                    errorCode != EventHandler.FILE_ERROR) {
                new AlertDialog.Builder(BrowserActivity.this)
                        .setTitle((errorCode == EventHandler.FILE_NOT_FOUND_ERROR) ?
                                         R.string.browserFrameFileErrorLabel :
                                         R.string.browserFrameNetworkErrorLabel)
                        .setMessage(description)
                        .setPositiveButton(R.string.ok, null)
                        .show();
            }
            Log.e(LOGTAG, "onReceivedError code:"+errorCode+" "+description);

            // We need to reset the title after an error.
            resetTitleAndRevertLockIcon();
        }

        /**
         * Check with the user if it is ok to resend POST data as the page they
         * are trying to navigate to is the result of a POST.
         */
        @Override
        public void onFormResubmission(WebView view, final Message dontResend,
                                       final Message resend) {
            new AlertDialog.Builder(BrowserActivity.this)
                .setTitle(R.string.browserFrameFormResubmitLabel)
                .setMessage(R.string.browserFrameFormResubmitMessage)
                .setPositiveButton(R.string.ok, new DialogInterface.OnClickListener() {
                    public void onClick(DialogInterface dialog, int which) {
                        resend.sendToTarget();
                    }})
                .setNegativeButton(R.string.cancel, new DialogInterface.OnClickListener() {
                    public void onClick(DialogInterface dialog, int which) {
                        dontResend.sendToTarget();
                    }})
                .setOnCancelListener(new OnCancelListener() {
                    public void onCancel(DialogInterface dialog) {
                        dontResend.sendToTarget();
                    }})
                .show();
        }

        /**
         * Insert the url into the visited history database.
         * @param url The url to be inserted.
         * @param isReload True if this url is being reloaded.
         * FIXME: Not sure what to do when reloading the page.
         */
        @Override
        public void doUpdateVisitedHistory(WebView view, String url,
                boolean isReload) {
            if (url.regionMatches(true, 0, "about:", 0, 6)) {
                return;
            }
            Browser.updateVisitedHistory(mResolver, url, true);
            WebIconDatabase.getInstance().retainIconForPageUrl(url);
        }

        /**
         * Displays SSL error(s) dialog to the user.
         */
        @Override
        public void onReceivedSslError(
            final WebView view, final SslErrorHandler handler, final SslError error) {

            if (mSettings.showSecurityWarnings()) {
                final LayoutInflater factory =
                    LayoutInflater.from(BrowserActivity.this);
                final View warningsView =
                    factory.inflate(R.layout.ssl_warnings, null);
                final LinearLayout placeholder =
                    (LinearLayout)warningsView.findViewById(R.id.placeholder);

                if (error.hasError(SslError.SSL_UNTRUSTED)) {
                    LinearLayout ll = (LinearLayout)factory
                        .inflate(R.layout.ssl_warning, null);
                    ((TextView)ll.findViewById(R.id.warning))
                        .setText(R.string.ssl_untrusted);
                    placeholder.addView(ll);
                }

                if (error.hasError(SslError.SSL_IDMISMATCH)) {
                    LinearLayout ll = (LinearLayout)factory
                        .inflate(R.layout.ssl_warning, null);
                    ((TextView)ll.findViewById(R.id.warning))
                        .setText(R.string.ssl_mismatch);
                    placeholder.addView(ll);
                }

                if (error.hasError(SslError.SSL_EXPIRED)) {
                    LinearLayout ll = (LinearLayout)factory
                        .inflate(R.layout.ssl_warning, null);
                    ((TextView)ll.findViewById(R.id.warning))
                        .setText(R.string.ssl_expired);
                    placeholder.addView(ll);
                }

                if (error.hasError(SslError.SSL_NOTYETVALID)) {
                    LinearLayout ll = (LinearLayout)factory
                        .inflate(R.layout.ssl_warning, null);
                    ((TextView)ll.findViewById(R.id.warning))
                        .setText(R.string.ssl_not_yet_valid);
                    placeholder.addView(ll);
                }

                new AlertDialog.Builder(BrowserActivity.this)
                    .setTitle(R.string.security_warning)
                    .setIcon(android.R.drawable.ic_dialog_alert)
                    .setView(warningsView)
                    .setPositiveButton(R.string.ssl_continue,
                            new DialogInterface.OnClickListener() {
                                public void onClick(DialogInterface dialog, int whichButton) {
                                    handler.proceed();
                                }
                            })
                    .setNeutralButton(R.string.view_certificate,
                            new DialogInterface.OnClickListener() {
                                public void onClick(DialogInterface dialog, int whichButton) {
                                    showSSLCertificateOnError(view, handler, error);
                                }
                            })
                    .setNegativeButton(R.string.cancel,
                            new DialogInterface.OnClickListener() {
                                public void onClick(DialogInterface dialog, int whichButton) {
                                    handler.cancel();
                                    BrowserActivity.this.resetTitleAndRevertLockIcon();
                                }
                            })
                    .setOnCancelListener(
                            new DialogInterface.OnCancelListener() {
                                public void onCancel(DialogInterface dialog) {
                                    handler.cancel();
                                    BrowserActivity.this.resetTitleAndRevertLockIcon();
                                }
                            })
                    .show();
            } else {
                handler.proceed();
            }
        }

        /**
         * Handles an HTTP authentication request.
         *
         * @param handler The authentication handler
         * @param host The host
         * @param realm The realm
         */
        @Override
        public void onReceivedHttpAuthRequest(WebView view,
                final HttpAuthHandler handler, final String host, final String realm) {
            String username = null;
            String password = null;

            boolean reuseHttpAuthUsernamePassword =
                handler.useHttpAuthUsernamePassword();

            if (reuseHttpAuthUsernamePassword &&
                    (mTabControl.getCurrentWebView() != null)) {
                String[] credentials =
                        mTabControl.getCurrentWebView()
                                .getHttpAuthUsernamePassword(host, realm);
                if (credentials != null && credentials.length == 2) {
                    username = credentials[0];
                    password = credentials[1];
                }
            }

            if (username != null && password != null) {
                handler.proceed(username, password);
            } else {
                showHttpAuthentication(handler, host, realm, null, null, null, 0);
            }
        }

        @Override
        public boolean shouldOverrideKeyEvent(WebView view, KeyEvent event) {
            if (mMenuIsDown) {
                // only check shortcut key when MENU is held
                return getWindow().isShortcutKey(event.getKeyCode(), event);
            } else {
                return false;
            }
        }

        @Override
        public void onUnhandledKeyEvent(WebView view, KeyEvent event) {
            if (view != mTabControl.getCurrentTopWebView()) {
                return;
            }
            if (event.isDown()) {
                BrowserActivity.this.onKeyDown(event.getKeyCode(), event);
            } else {
                BrowserActivity.this.onKeyUp(event.getKeyCode(), event);
            }
        }
    };

    //--------------------------------------------------------------------------
    // WebChromeClient implementation
    //--------------------------------------------------------------------------

    /* package */ WebChromeClient getWebChromeClient() {
        return mWebChromeClient;
    }

    private final WebChromeClient mWebChromeClient = new WebChromeClient() {
        // Helper method to create a new tab or sub window.
        private void createWindow(final boolean dialog, final Message msg) {
            if (dialog) {
                mTabControl.createSubWindow();
                final TabControl.Tab t = mTabControl.getCurrentTab();
                attachSubWindow(t);
                WebView.WebViewTransport transport =
                        (WebView.WebViewTransport) msg.obj;
                transport.setWebView(t.getSubWebView());
                msg.sendToTarget();
            } else {
                final TabControl.Tab parent = mTabControl.getCurrentTab();
                // openTabAndShow will dispatch the message after creating the
                // new WebView. This will prevent another request from coming
                // in during the animation.
                openTabAndShow(null, msg, false, null);
                parent.addChildTab(mTabControl.getCurrentTab());
                WebView.WebViewTransport transport =
                        (WebView.WebViewTransport) msg.obj;
                transport.setWebView(mTabControl.getCurrentWebView());
            }
        }

        @Override
        public boolean onCreateWindow(WebView view, final boolean dialog,
                final boolean userGesture, final Message resultMsg) {
            // Ignore these requests during tab animations or if the tab
            // overview is showing.
            if (mAnimationCount > 0 || mTabOverview != null) {
                return false;
            }
            // Short-circuit if we can't create any more tabs or sub windows.
            if (dialog && mTabControl.getCurrentSubWindow() != null) {
                new AlertDialog.Builder(BrowserActivity.this)
                        .setTitle(R.string.too_many_subwindows_dialog_title)
                        .setIcon(android.R.drawable.ic_dialog_alert)
                        .setMessage(R.string.too_many_subwindows_dialog_message)
                        .setPositiveButton(R.string.ok, null)
                        .show();
                return false;
            } else if (mTabControl.getTabCount() >= TabControl.MAX_TABS) {
                new AlertDialog.Builder(BrowserActivity.this)
                        .setTitle(R.string.too_many_windows_dialog_title)
                        .setIcon(android.R.drawable.ic_dialog_alert)
                        .setMessage(R.string.too_many_windows_dialog_message)
                        .setPositiveButton(R.string.ok, null)
                        .show();
                return false;
            }

            // Short-circuit if this was a user gesture.
            if (userGesture) {
                // createWindow will call openTabAndShow for new Windows and
                // that will call tabPicker which will increment
                // mAnimationCount.
                createWindow(dialog, resultMsg);
                return true;
            }

            // Allow the popup and create the appropriate window.
            final AlertDialog.OnClickListener allowListener =
                    new AlertDialog.OnClickListener() {
                        public void onClick(DialogInterface d,
                                int which) {
                            // Same comment as above for setting
                            // mAnimationCount.
                            createWindow(dialog, resultMsg);
                            // Since we incremented mAnimationCount while the
                            // dialog was up, we have to decrement it here.
                            mAnimationCount--;
                        }
                    };

            // Block the popup by returning a null WebView.
            final AlertDialog.OnClickListener blockListener =
                    new AlertDialog.OnClickListener() {
                        public void onClick(DialogInterface d, int which) {
                            resultMsg.sendToTarget();
                            // We are not going to trigger an animation so
                            // unblock keys and animation requests.
                            mAnimationCount--;
                        }
                    };

            // Build a confirmation dialog to display to the user.
            final AlertDialog d =
                    new AlertDialog.Builder(BrowserActivity.this)
                    .setTitle(R.string.attention)
                    .setIcon(android.R.drawable.ic_dialog_alert)
                    .setMessage(R.string.popup_window_attempt)
                    .setPositiveButton(R.string.allow, allowListener)
                    .setNegativeButton(R.string.block, blockListener)
                    .setCancelable(false)
                    .create();

            // Show the confirmation dialog.
            d.show();
            // We want to increment mAnimationCount here to prevent a
            // potential race condition. If the user allows a pop-up from a
            // site and that pop-up then triggers another pop-up, it is
            // possible to get the BACK key between here and when the dialog
            // appears.
            mAnimationCount++;
            return true;
        }

        @Override
        public void onCloseWindow(WebView window) {
            final int currentIndex = mTabControl.getCurrentIndex();
            final TabControl.Tab parent =
                    mTabControl.getCurrentTab().getParentTab();
            if (parent != null) {
                // JavaScript can only close popup window.
                switchTabs(currentIndex, mTabControl.getTabIndex(parent), true);
            }
        }

        @Override
        public void onProgressChanged(WebView view, int newProgress) {
            // Block progress updates to the title bar while the tab overview
            // is animating or being displayed.
            if (mAnimationCount == 0 && mTabOverview == null) {
                getWindow().setFeatureInt(Window.FEATURE_PROGRESS,
                        newProgress * 100);
            }

            if (newProgress == 100) {
                // onProgressChanged() is called for sub-frame too while
                // onPageFinished() is only called for the main frame. sync
                // cookie and cache promptly here.
                CookieSyncManager.getInstance().sync();
                if (mInLoad) {
                    mInLoad = false;
                    updateInLoadMenuItems();
                }
            } else {
                // onPageFinished may have already been called but a subframe
                // is still loading and updating the progress. Reset mInLoad
                // and update the menu items.
                if (!mInLoad) {
                    mInLoad = true;
                    updateInLoadMenuItems();
                }
            }
        }

        @Override
        public void onReceivedTitle(WebView view, String title) {
            String url = view.getOriginalUrl();

            // here, if url is null, we want to reset the title
            setUrlTitle(url, title);

            if (url == null ||
                url.length() >= SQLiteDatabase.SQLITE_MAX_LIKE_PATTERN_LENGTH) {
                return;
            }
            if (url.startsWith("http://www.")) {
                url = url.substring(11);
            } else if (url.startsWith("http://")) {
                url = url.substring(4);
            }
            try {
                url = "%" + url;
                String [] selArgs = new String[] { url };

                String where = Browser.BookmarkColumns.URL + " LIKE ? AND "
                        + Browser.BookmarkColumns.BOOKMARK + " = 0";
                Cursor c = mResolver.query(Browser.BOOKMARKS_URI,
                    Browser.HISTORY_PROJECTION, where, selArgs, null);
                if (c.moveToFirst()) {
                    if (Config.LOGV) {
                        Log.v(LOGTAG, "updating cursor");
                    }
                    // Current implementation of database only has one entry per
                    // url.
                    int titleIndex =
                            c.getColumnIndex(Browser.BookmarkColumns.TITLE);
                    c.updateString(titleIndex, title);
                    c.commitUpdates();
                }
                c.close();
            } catch (IllegalStateException e) {
                Log.e(LOGTAG, "BrowserActivity onReceived title", e);
            } catch (SQLiteException ex) {
                Log.e(LOGTAG, "onReceivedTitle() caught SQLiteException: ", ex);
            }
        }

        @Override
        public void onReceivedIcon(WebView view, Bitmap icon) {
            updateIcon(view.getUrl(), icon);
        }
    };

    /**
     * Notify the host application a download should be done, or that
     * the data should be streamed if a streaming viewer is available.
     * @param url The full url to the content that should be downloaded
     * @param contentDisposition Content-disposition http header, if
     *                           present.
     * @param mimetype The mimetype of the content reported by the server
     * @param contentLength The file size reported by the server
     */
    public void onDownloadStart(String url, String userAgent,
            String contentDisposition, String mimetype, long contentLength) {
        // if we're dealing wih A/V content that's not explicitly marked
        //     for download, check if it's streamable.
        if (contentDisposition == null
                        || !contentDisposition.regionMatches(true, 0, "attachment", 0, 10)) {
            // query the package manager to see if there's a registered handler
            //     that matches.
            Intent intent = new Intent(Intent.ACTION_VIEW);
            intent.setDataAndType(Uri.parse(url), mimetype);
            if (getPackageManager().resolveActivity(intent,
                        PackageManager.MATCH_DEFAULT_ONLY) != null) {
                // someone knows how to handle this mime type with this scheme, don't download.
                try {
                    startActivity(intent);
                    return;
                } catch (ActivityNotFoundException ex) {
                    if (Config.LOGD) {
                        Log.d(LOGTAG, "activity not found for " + mimetype
                                + " over " + Uri.parse(url).getScheme(), ex);
                    }
                    // Best behavior is to fall back to a download in this case
                }
            }
        }
        onDownloadStartNoStream(url, userAgent, contentDisposition, mimetype, contentLength);
    }

    /**
     * Notify the host application a download should be done, even if there
     * is a streaming viewer available for thise type.
     * @param url The full url to the content that should be downloaded
     * @param contentDisposition Content-disposition http header, if
     *                           present.
     * @param mimetype The mimetype of the content reported by the server
     * @param contentLength The file size reported by the server
     */
    /*package */ void onDownloadStartNoStream(String url, String userAgent,
            String contentDisposition, String mimetype, long contentLength) {

        String filename = URLUtil.guessFileName(url,
                contentDisposition, mimetype);

        // Check to see if we have an SDCard
        String status = Environment.getExternalStorageState();
        if (!status.equals(Environment.MEDIA_MOUNTED)) {
            int title;
            String msg;

            // Check to see if the SDCard is busy, same as the music app
            if (status.equals(Environment.MEDIA_SHARED)) {
                msg = getString(R.string.download_sdcard_busy_dlg_msg);
                title = R.string.download_sdcard_busy_dlg_title;
            } else {
                msg = getString(R.string.download_no_sdcard_dlg_msg, filename);
                title = R.string.download_no_sdcard_dlg_title;
            }

            new AlertDialog.Builder(this)
                .setTitle(title)
                .setIcon(android.R.drawable.ic_dialog_alert)
                .setMessage(msg)
                .setPositiveButton(R.string.ok, null)
                .show();
            return;
        }

        // java.net.URI is a lot stricter than KURL so we have to undo
        // KURL's percent-encoding and redo the encoding using java.net.URI.
        URI uri = null;
        try {
            // Undo the percent-encoding that KURL may have done.
            String newUrl = new String(URLUtil.decode(url.getBytes()));
            // Parse the url into pieces
            WebAddress w = new WebAddress(newUrl);
            String frag = null;
            String query = null;
            String path = w.mPath;
            // Break the path into path, query, and fragment
            if (path.length() > 0) {
                // Strip the fragment
                int idx = path.lastIndexOf('#');
                if (idx != -1) {
                    frag = path.substring(idx + 1);
                    path = path.substring(0, idx);
                }
                idx = path.lastIndexOf('?');
                if (idx != -1) {
                    query = path.substring(idx + 1);
                    path = path.substring(0, idx);
                }
            }
            uri = new URI(w.mScheme, w.mAuthInfo, w.mHost, w.mPort, path,
                    query, frag);
        } catch (Exception e) {
            Log.e(LOGTAG, "Could not parse url for download: " + url, e);
            return;
        }

        // XXX: Have to use the old url since the cookies were stored using the
        // old percent-encoded url.
        String cookies = CookieManager.getInstance().getCookie(url);

        ContentValues values = new ContentValues();
<<<<<<< HEAD
        values.put(Downloads.COLUMN_URI, url);
        values.put(Downloads.COLUMN_COOKIE_DATA, cookies);
        values.put(Downloads.COLUMN_USER_AGENT, userAgent);
        values.put(Downloads.COLUMN_NOTIFICATION_PACKAGE,
=======
        values.put(Downloads.URI, uri.toString());
        values.put(Downloads.COOKIE_DATA, cookies);
        values.put(Downloads.USER_AGENT, userAgent);
        values.put(Downloads.NOTIFICATION_PACKAGE,
>>>>>>> f59ec877
                getPackageName());
        values.put(Downloads.COLUMN_NOTIFICATION_CLASS,
                BrowserDownloadPage.class.getCanonicalName());
<<<<<<< HEAD
        values.put(Downloads.COLUMN_VISIBILITY, Downloads.VISIBILITY_VISIBLE_NOTIFY_COMPLETED);
        values.put(Downloads.COLUMN_MIME_TYPE, mimetype);
        values.put(Downloads.COLUMN_FILE_NAME_HINT, filename);
        values.put(Downloads.COLUMN_DESCRIPTION, Uri.parse(url).getHost());
=======
        values.put(Downloads.VISIBILITY, Downloads.VISIBILITY_VISIBLE_NOTIFY_COMPLETED);
        values.put(Downloads.MIMETYPE, mimetype);
        values.put(Downloads.FILENAME_HINT, filename);
        values.put(Downloads.DESCRIPTION, uri.getHost());
>>>>>>> f59ec877
        if (contentLength > 0) {
            values.put(Downloads.COLUMN_TOTAL_BYTES, contentLength);
        }
        if (mimetype == null) {
            // We must have long pressed on a link or image to download it. We
            // are not sure of the mimetype in this case, so do a head request
            new FetchUrlMimeType(this).execute(values);
        } else {
            final Uri contentUri =
                    getContentResolver().insert(Downloads.CONTENT_URI, values);
            viewDownloads(contentUri);
        }

    }

    /**
     * Resets the lock icon. This method is called when we start a new load and
     * know the url to be loaded.
     */
    private void resetLockIcon(String url) {
        // Save the lock-icon state (we revert to it if the load gets cancelled)
        saveLockIcon();

        mLockIconType = LOCK_ICON_UNSECURE;
        if (URLUtil.isHttpsUrl(url)) {
            mLockIconType = LOCK_ICON_SECURE;
            if (Config.LOGV) {
                Log.v(LOGTAG, "BrowserActivity.resetLockIcon:" +
                      " reset lock icon to " + mLockIconType);
            }
        }

        updateLockIconImage(LOCK_ICON_UNSECURE);
    }

    /**
     * Resets the lock icon.  This method is called when the icon needs to be
     * reset but we do not know whether we are loading a secure or not secure
     * page.
     */
    private void resetLockIcon() {
        // Save the lock-icon state (we revert to it if the load gets cancelled)
        saveLockIcon();

        mLockIconType = LOCK_ICON_UNSECURE;

        if (Config.LOGV) {
          Log.v(LOGTAG, "BrowserActivity.resetLockIcon:" +
                " reset lock icon to " + mLockIconType);
        }

        updateLockIconImage(LOCK_ICON_UNSECURE);
    }

    /**
     * Updates the lock-icon image in the title-bar.
     */
    private void updateLockIconImage(int lockIconType) {
        Drawable d = null;
        if (lockIconType == LOCK_ICON_SECURE) {
            d = mSecLockIcon;
        } else if (lockIconType == LOCK_ICON_MIXED) {
            d = mMixLockIcon;
        }
        // If the tab overview is animating or being shown, do not update the
        // lock icon.
        if (mAnimationCount == 0 && mTabOverview == null) {
            getWindow().setFeatureDrawable(Window.FEATURE_RIGHT_ICON, d);
        }
    }

    /**
     * Displays a page-info dialog.
     * @param tab The tab to show info about
     * @param fromShowSSLCertificateOnError The flag that indicates whether
     * this dialog was opened from the SSL-certificate-on-error dialog or
     * not. This is important, since we need to know whether to return to
     * the parent dialog or simply dismiss.
     */
    private void showPageInfo(final TabControl.Tab tab,
                              final boolean fromShowSSLCertificateOnError) {
        final LayoutInflater factory = LayoutInflater
                .from(this);

        final View pageInfoView = factory.inflate(R.layout.page_info, null);

        final WebView view = tab.getWebView();

        String url = null;
        String title = null;

        if (view == null) {
            url = tab.getUrl();
            title = tab.getTitle();
        } else if (view == mTabControl.getCurrentWebView()) {
             // Use the cached title and url if this is the current WebView
            url = mUrl;
            title = mTitle;
        } else {
            url = view.getUrl();
            title = view.getTitle();
        }

        if (url == null) {
            url = "";
        }
        if (title == null) {
            title = "";
        }

        ((TextView) pageInfoView.findViewById(R.id.address)).setText(url);
        ((TextView) pageInfoView.findViewById(R.id.title)).setText(title);

        mPageInfoView = tab;
        mPageInfoFromShowSSLCertificateOnError = new Boolean(fromShowSSLCertificateOnError);

        AlertDialog.Builder alertDialogBuilder =
            new AlertDialog.Builder(this)
            .setTitle(R.string.page_info).setIcon(android.R.drawable.ic_dialog_info)
            .setView(pageInfoView)
            .setPositiveButton(
                R.string.ok,
                new DialogInterface.OnClickListener() {
                    public void onClick(DialogInterface dialog,
                                        int whichButton) {
                        mPageInfoDialog = null;
                        mPageInfoView = null;
                        mPageInfoFromShowSSLCertificateOnError = null;

                        // if we came here from the SSL error dialog
                        if (fromShowSSLCertificateOnError) {
                            // go back to the SSL error dialog
                            showSSLCertificateOnError(
                                mSSLCertificateOnErrorView,
                                mSSLCertificateOnErrorHandler,
                                mSSLCertificateOnErrorError);
                        }
                    }
                })
            .setOnCancelListener(
                new DialogInterface.OnCancelListener() {
                    public void onCancel(DialogInterface dialog) {
                        mPageInfoDialog = null;
                        mPageInfoView = null;
                        mPageInfoFromShowSSLCertificateOnError = null;

                        // if we came here from the SSL error dialog
                        if (fromShowSSLCertificateOnError) {
                            // go back to the SSL error dialog
                            showSSLCertificateOnError(
                                mSSLCertificateOnErrorView,
                                mSSLCertificateOnErrorHandler,
                                mSSLCertificateOnErrorError);
                        }
                    }
                });

        // if we have a main top-level page SSL certificate set or a certificate
        // error
        if (fromShowSSLCertificateOnError ||
                (view != null && view.getCertificate() != null)) {
            // add a 'View Certificate' button
            alertDialogBuilder.setNeutralButton(
                R.string.view_certificate,
                new DialogInterface.OnClickListener() {
                    public void onClick(DialogInterface dialog,
                                        int whichButton) {
                        mPageInfoDialog = null;
                        mPageInfoView = null;
                        mPageInfoFromShowSSLCertificateOnError = null;

                        // if we came here from the SSL error dialog
                        if (fromShowSSLCertificateOnError) {
                            // go back to the SSL error dialog
                            showSSLCertificateOnError(
                                mSSLCertificateOnErrorView,
                                mSSLCertificateOnErrorHandler,
                                mSSLCertificateOnErrorError);
                        } else {
                            // otherwise, display the top-most certificate from
                            // the chain
                            if (view.getCertificate() != null) {
                                showSSLCertificate(tab);
                            }
                        }
                    }
                });
        }

        mPageInfoDialog = alertDialogBuilder.show();
    }

       /**
     * Displays the main top-level page SSL certificate dialog
     * (accessible from the Page-Info dialog).
     * @param tab The tab to show certificate for.
     */
    private void showSSLCertificate(final TabControl.Tab tab) {
        final View certificateView =
                inflateCertificateView(tab.getWebView().getCertificate());
        if (certificateView == null) {
            return;
        }

        LayoutInflater factory = LayoutInflater.from(this);

        final LinearLayout placeholder =
                (LinearLayout)certificateView.findViewById(R.id.placeholder);

        LinearLayout ll = (LinearLayout) factory.inflate(
            R.layout.ssl_success, placeholder);
        ((TextView)ll.findViewById(R.id.success))
            .setText(R.string.ssl_certificate_is_valid);

        mSSLCertificateView = tab;
        mSSLCertificateDialog =
            new AlertDialog.Builder(this)
                .setTitle(R.string.ssl_certificate).setIcon(
                    R.drawable.ic_dialog_browser_certificate_secure)
                .setView(certificateView)
                .setPositiveButton(R.string.ok,
                        new DialogInterface.OnClickListener() {
                            public void onClick(DialogInterface dialog,
                                    int whichButton) {
                                mSSLCertificateDialog = null;
                                mSSLCertificateView = null;

                                showPageInfo(tab, false);
                            }
                        })
                .setOnCancelListener(
                        new DialogInterface.OnCancelListener() {
                            public void onCancel(DialogInterface dialog) {
                                mSSLCertificateDialog = null;
                                mSSLCertificateView = null;

                                showPageInfo(tab, false);
                            }
                        })
                .show();
    }

    /**
     * Displays the SSL error certificate dialog.
     * @param view The target web-view.
     * @param handler The SSL error handler responsible for cancelling the
     * connection that resulted in an SSL error or proceeding per user request.
     * @param error The SSL error object.
     */
    private void showSSLCertificateOnError(
        final WebView view, final SslErrorHandler handler, final SslError error) {

        final View certificateView =
            inflateCertificateView(error.getCertificate());
        if (certificateView == null) {
            return;
        }

        LayoutInflater factory = LayoutInflater.from(this);

        final LinearLayout placeholder =
                (LinearLayout)certificateView.findViewById(R.id.placeholder);

        if (error.hasError(SslError.SSL_UNTRUSTED)) {
            LinearLayout ll = (LinearLayout)factory
                .inflate(R.layout.ssl_warning, placeholder);
            ((TextView)ll.findViewById(R.id.warning))
                .setText(R.string.ssl_untrusted);
        }

        if (error.hasError(SslError.SSL_IDMISMATCH)) {
            LinearLayout ll = (LinearLayout)factory
                .inflate(R.layout.ssl_warning, placeholder);
            ((TextView)ll.findViewById(R.id.warning))
                .setText(R.string.ssl_mismatch);
        }

        if (error.hasError(SslError.SSL_EXPIRED)) {
            LinearLayout ll = (LinearLayout)factory
                .inflate(R.layout.ssl_warning, placeholder);
            ((TextView)ll.findViewById(R.id.warning))
                .setText(R.string.ssl_expired);
        }

        if (error.hasError(SslError.SSL_NOTYETVALID)) {
            LinearLayout ll = (LinearLayout)factory
                .inflate(R.layout.ssl_warning, placeholder);
            ((TextView)ll.findViewById(R.id.warning))
                .setText(R.string.ssl_not_yet_valid);
        }

        mSSLCertificateOnErrorHandler = handler;
        mSSLCertificateOnErrorView = view;
        mSSLCertificateOnErrorError = error;
        mSSLCertificateOnErrorDialog =
            new AlertDialog.Builder(this)
                .setTitle(R.string.ssl_certificate).setIcon(
                    R.drawable.ic_dialog_browser_certificate_partially_secure)
                .setView(certificateView)
                .setPositiveButton(R.string.ok,
                        new DialogInterface.OnClickListener() {
                            public void onClick(DialogInterface dialog,
                                    int whichButton) {
                                mSSLCertificateOnErrorDialog = null;
                                mSSLCertificateOnErrorView = null;
                                mSSLCertificateOnErrorHandler = null;
                                mSSLCertificateOnErrorError = null;

                                mWebViewClient.onReceivedSslError(
                                    view, handler, error);
                            }
                        })
                 .setNeutralButton(R.string.page_info_view,
                        new DialogInterface.OnClickListener() {
                            public void onClick(DialogInterface dialog,
                                    int whichButton) {
                                mSSLCertificateOnErrorDialog = null;

                                // do not clear the dialog state: we will
                                // need to show the dialog again once the
                                // user is done exploring the page-info details

                                showPageInfo(mTabControl.getTabFromView(view),
                                        true);
                            }
                        })
                .setOnCancelListener(
                        new DialogInterface.OnCancelListener() {
                            public void onCancel(DialogInterface dialog) {
                                mSSLCertificateOnErrorDialog = null;
                                mSSLCertificateOnErrorView = null;
                                mSSLCertificateOnErrorHandler = null;
                                mSSLCertificateOnErrorError = null;

                                mWebViewClient.onReceivedSslError(
                                    view, handler, error);
                            }
                        })
                .show();
    }

    /**
     * Inflates the SSL certificate view (helper method).
     * @param certificate The SSL certificate.
     * @return The resultant certificate view with issued-to, issued-by,
     * issued-on, expires-on, and possibly other fields set.
     * If the input certificate is null, returns null.
     */
    private View inflateCertificateView(SslCertificate certificate) {
        if (certificate == null) {
            return null;
        }

        LayoutInflater factory = LayoutInflater.from(this);

        View certificateView = factory.inflate(
            R.layout.ssl_certificate, null);

        // issued to:
        SslCertificate.DName issuedTo = certificate.getIssuedTo();
        if (issuedTo != null) {
            ((TextView) certificateView.findViewById(R.id.to_common))
                .setText(issuedTo.getCName());
            ((TextView) certificateView.findViewById(R.id.to_org))
                .setText(issuedTo.getOName());
            ((TextView) certificateView.findViewById(R.id.to_org_unit))
                .setText(issuedTo.getUName());
        }

        // issued by:
        SslCertificate.DName issuedBy = certificate.getIssuedBy();
        if (issuedBy != null) {
            ((TextView) certificateView.findViewById(R.id.by_common))
                .setText(issuedBy.getCName());
            ((TextView) certificateView.findViewById(R.id.by_org))
                .setText(issuedBy.getOName());
            ((TextView) certificateView.findViewById(R.id.by_org_unit))
                .setText(issuedBy.getUName());
        }

        // issued on:
        String issuedOn = reformatCertificateDate(
            certificate.getValidNotBefore());
        ((TextView) certificateView.findViewById(R.id.issued_on))
            .setText(issuedOn);

        // expires on:
        String expiresOn = reformatCertificateDate(
            certificate.getValidNotAfter());
        ((TextView) certificateView.findViewById(R.id.expires_on))
            .setText(expiresOn);

        return certificateView;
    }

    /**
     * Re-formats the certificate date (Date.toString()) string to
     * a properly localized date string.
     * @return Properly localized version of the certificate date string and
     * the original certificate date string if fails to localize.
     * If the original string is null, returns an empty string "".
     */
    private String reformatCertificateDate(String certificateDate) {
      String reformattedDate = null;

      if (certificateDate != null) {
          Date date = null;
          try {
              date = java.text.DateFormat.getInstance().parse(certificateDate);
          } catch (ParseException e) {
              date = null;
          }

          if (date != null) {
              reformattedDate =
                  DateFormat.getDateFormat(this).format(date);
          }
      }

      return reformattedDate != null ? reformattedDate :
          (certificateDate != null ? certificateDate : "");
    }

    /**
     * Displays an http-authentication dialog.
     */
    private void showHttpAuthentication(final HttpAuthHandler handler,
            final String host, final String realm, final String title,
            final String name, final String password, int focusId) {
        LayoutInflater factory = LayoutInflater.from(this);
        final View v = factory
                .inflate(R.layout.http_authentication, null);
        if (name != null) {
            ((EditText) v.findViewById(R.id.username_edit)).setText(name);
        }
        if (password != null) {
            ((EditText) v.findViewById(R.id.password_edit)).setText(password);
        }

        String titleText = title;
        if (titleText == null) {
            titleText = getText(R.string.sign_in_to).toString().replace(
                    "%s1", host).replace("%s2", realm);
        }

        mHttpAuthHandler = handler;
        AlertDialog dialog = new AlertDialog.Builder(this)
                .setTitle(titleText)
                .setIcon(android.R.drawable.ic_dialog_alert)
                .setView(v)
                .setPositiveButton(R.string.action,
                        new DialogInterface.OnClickListener() {
                             public void onClick(DialogInterface dialog,
                                     int whichButton) {
                                String nm = ((EditText) v
                                        .findViewById(R.id.username_edit))
                                        .getText().toString();
                                String pw = ((EditText) v
                                        .findViewById(R.id.password_edit))
                                        .getText().toString();
                                BrowserActivity.this.setHttpAuthUsernamePassword
                                        (host, realm, nm, pw);
                                handler.proceed(nm, pw);
                                mHttpAuthenticationDialog = null;
                                mHttpAuthHandler = null;
                            }})
                .setNegativeButton(R.string.cancel,
                        new DialogInterface.OnClickListener() {
                            public void onClick(DialogInterface dialog,
                                    int whichButton) {
                                handler.cancel();
                                BrowserActivity.this.resetTitleAndRevertLockIcon();
                                mHttpAuthenticationDialog = null;
                                mHttpAuthHandler = null;
                            }})
                .setOnCancelListener(new DialogInterface.OnCancelListener() {
                        public void onCancel(DialogInterface dialog) {
                            handler.cancel();
                            BrowserActivity.this.resetTitleAndRevertLockIcon();
                            mHttpAuthenticationDialog = null;
                            mHttpAuthHandler = null;
                        }})
                .create();
        // Make the IME appear when the dialog is displayed if applicable.
        dialog.getWindow().setSoftInputMode(
                WindowManager.LayoutParams.SOFT_INPUT_STATE_VISIBLE);
        dialog.show();
        if (focusId != 0) {
            dialog.findViewById(focusId).requestFocus();
        } else {
            v.findViewById(R.id.username_edit).requestFocus();
        }
        mHttpAuthenticationDialog = dialog;
    }

    public int getProgress() {
        WebView w = mTabControl.getCurrentWebView();
        if (w != null) {
            return w.getProgress();
        } else {
            return 100;
        }
    }

    /**
     * Set HTTP authentication password.
     *
     * @param host The host for the password
     * @param realm The realm for the password
     * @param username The username for the password. If it is null, it means
     *            password can't be saved.
     * @param password The password
     */
    public void setHttpAuthUsernamePassword(String host, String realm,
                                            String username,
                                            String password) {
        WebView w = mTabControl.getCurrentWebView();
        if (w != null) {
            w.setHttpAuthUsernamePassword(host, realm, username, password);
        }
    }

    /**
     * connectivity manager says net has come or gone... inform the user
     * @param up true if net has come up, false if net has gone down
     */
    public void onNetworkToggle(boolean up) {
        if (up == mIsNetworkUp) {
            return;
        } else if (up) {
            mIsNetworkUp = true;
            if (mAlertDialog != null) {
                mAlertDialog.cancel();
                mAlertDialog = null;
            }
        } else {
            mIsNetworkUp = false;
            if (mInLoad && mAlertDialog == null) {
                mAlertDialog = new AlertDialog.Builder(this)
                        .setTitle(R.string.loadSuspendedTitle)
                        .setMessage(R.string.loadSuspended)
                        .setPositiveButton(R.string.ok, null)
                        .show();
            }
        }
        WebView w = mTabControl.getCurrentWebView();
        if (w != null) {
            w.setNetworkAvailable(up);
        }
    }

    @Override
    protected void onActivityResult(int requestCode, int resultCode,
                                    Intent intent) {
        switch (requestCode) {
            case COMBO_PAGE:
                if (resultCode == RESULT_OK && intent != null) {
                    String data = intent.getAction();
                    Bundle extras = intent.getExtras();
                    if (extras != null && extras.getBoolean("new_window", false)) {
                        openTab(data);
                    } else {
                        final TabControl.Tab currentTab =
                                mTabControl.getCurrentTab();
                        // If the Window overview is up and we are not in the
                        // middle of an animation, animate away from it to the
                        // current tab.
                        if (mTabOverview != null && mAnimationCount == 0) {
                            sendAnimateFromOverview(currentTab, false, data,
                                    TAB_OVERVIEW_DELAY, null);
                        } else {
                            dismissSubWindow(currentTab);
                            if (data != null && data.length() != 0) {
                                getTopWindow().loadUrl(data);
                            }
                        }
                    }
                }
                break;
            default:
                break;
        }
        getTopWindow().requestFocus();
    }

    /*
     * This method is called as a result of the user selecting the options
     * menu to see the download window, or when a download changes state. It
     * shows the download window ontop of the current window.
     */
    /* package */ void viewDownloads(Uri downloadRecord) {
        Intent intent = new Intent(this,
                BrowserDownloadPage.class);
        intent.setData(downloadRecord);
        startActivityForResult(intent, this.DOWNLOAD_PAGE);

    }

    /**
     * Handle results from Tab Switcher mTabOverview tool
     */
    private class TabListener implements ImageGrid.Listener {
        public void remove(int position) {
            // Note: Remove is not enabled if we have only one tab.
            if (Config.DEBUG && mTabControl.getTabCount() == 1) {
                throw new AssertionError();
            }

            // Remember the current tab.
            TabControl.Tab current = mTabControl.getCurrentTab();
            final TabControl.Tab remove = mTabControl.getTab(position);
            mTabControl.removeTab(remove);
            // If we removed the current tab, use the tab at position - 1 if
            // possible.
            if (current == remove) {
                // If the user removes the last tab, act like the New Tab item
                // was clicked on.
                if (mTabControl.getTabCount() == 0) {
                    current = mTabControl.createNewTab();
                    sendAnimateFromOverview(current, true,
                            mSettings.getHomePage(), TAB_OVERVIEW_DELAY, null);
                } else {
                    final int index = position > 0 ? (position - 1) : 0;
                    current = mTabControl.getTab(index);
                }
            }

            // The tab overview could have been dismissed before this method is
            // called.
            if (mTabOverview != null) {
                // Remove the tab and change the index.
                mTabOverview.remove(position);
                mTabOverview.setCurrentIndex(mTabControl.getTabIndex(current));
            }

            // Only the current tab ensures its WebView is non-null. This
            // implies that we are reloading the freed tab.
            mTabControl.setCurrentTab(current);
        }
        public void onClick(int index) {
            // Change the tab if necessary.
            // Index equals ImageGrid.CANCEL when pressing back from the tab
            // overview.
            if (index == ImageGrid.CANCEL) {
                index = mTabControl.getCurrentIndex();
                // The current index is -1 if the current tab was removed.
                if (index == -1) {
                    // Take the last tab as a fallback.
                    index = mTabControl.getTabCount() - 1;
                }
            }

            // Clear all the data for tab picker so next time it will be
            // recreated.
            mTabControl.wipeAllPickerData();

            // NEW_TAB means that the "New Tab" cell was clicked on.
            if (index == ImageGrid.NEW_TAB) {
                openTabAndShow(mSettings.getHomePage(), null, false, null);
            } else {
                sendAnimateFromOverview(mTabControl.getTab(index),
                        false, null, 0, null);
            }
        }
    }

    // A fake View that draws the WebView's picture with a fast zoom filter.
    // The View is used in case the tab is freed during the animation because
    // of low memory.
    private static class AnimatingView extends View {
        private static final int ZOOM_BITS = Paint.FILTER_BITMAP_FLAG |
                Paint.DITHER_FLAG | Paint.SUBPIXEL_TEXT_FLAG;
        private static final DrawFilter sZoomFilter =
                new PaintFlagsDrawFilter(ZOOM_BITS, Paint.LINEAR_TEXT_FLAG);
        private final Picture mPicture;
        private final float   mScale;
        private final int     mScrollX;
        private final int     mScrollY;
        final TabControl.Tab  mTab;

        AnimatingView(Context ctxt, TabControl.Tab t) {
            super(ctxt);
            mTab = t;
            // Use the top window in the animation since the tab overview will
            // display the top window in each cell.
            final WebView w = t.getTopWindow();
            mPicture = w.capturePicture();
            mScale = w.getScale() / w.getWidth();
            mScrollX = w.getScrollX();
            mScrollY = w.getScrollY();
        }

        @Override
        protected void onDraw(Canvas canvas) {
            canvas.save();
            canvas.drawColor(Color.WHITE);
            if (mPicture != null) {
                canvas.setDrawFilter(sZoomFilter);
                float scale = getWidth() * mScale;
                canvas.scale(scale, scale);
                canvas.translate(-mScrollX, -mScrollY);
                canvas.drawPicture(mPicture);
            }
            canvas.restore();
        }
    }

    /**
     *  Open the tab picker. This function will always use the current tab in
     *  its animation.
     *  @param stay boolean stating whether the tab picker is to remain open
     *          (in which case it needs a listener and its menu) or not.
     *  @param index The index of the tab to show as the selection in the tab
     *               overview.
     *  @param remove If true, the tab at index will be removed after the
     *                animation completes.
     */
    private void tabPicker(final boolean stay, final int index,
            final boolean remove) {
        if (mTabOverview != null) {
            return;
        }

        int size = mTabControl.getTabCount();

        TabListener l = null;
        if (stay) {
            l = mTabListener = new TabListener();
        }
        mTabOverview = new ImageGrid(this, stay, l);

        for (int i = 0; i < size; i++) {
            final TabControl.Tab t = mTabControl.getTab(i);
            mTabControl.populatePickerData(t);
            mTabOverview.add(t);
        }

        // Tell the tab overview to show the current tab, the tab overview will
        // handle the "New Tab" case.
        int currentIndex = mTabControl.getCurrentIndex();
        mTabOverview.setCurrentIndex(currentIndex);

        // Attach the tab overview.
        mContentView.addView(mTabOverview, COVER_SCREEN_PARAMS);

        // Create a fake AnimatingView to animate the WebView's picture.
        final TabControl.Tab current = mTabControl.getCurrentTab();
        final AnimatingView v = new AnimatingView(this, current);
        mContentView.addView(v, COVER_SCREEN_PARAMS);
        removeTabFromContentView(current);
        // Pause timers to get the animation smoother.
        current.getWebView().pauseTimers();

        // Send a message so the tab picker has a chance to layout and get
        // positions for all the cells.
        mHandler.sendMessage(mHandler.obtainMessage(ANIMATE_TO_OVERVIEW,
                index, remove ? 1 : 0, v));
        // Setting this will indicate that we are animating to the overview. We
        // set it here to prevent another request to animate from coming in
        // between now and when ANIMATE_TO_OVERVIEW is handled.
        mAnimationCount++;
        // Always change the title bar to the window overview title while
        // animating.
        getWindow().setFeatureDrawable(Window.FEATURE_LEFT_ICON, null);
        getWindow().setFeatureDrawable(Window.FEATURE_RIGHT_ICON, null);
        getWindow().setFeatureInt(Window.FEATURE_PROGRESS,
                Window.PROGRESS_VISIBILITY_OFF);
        setTitle(R.string.tab_picker_title);
        // Make the menu empty until the animation completes.
        mMenuState = EMPTY_MENU;
    }

    private void bookmarksOrHistoryPicker(boolean startWithHistory) {
        WebView current = mTabControl.getCurrentWebView();
        if (current == null) {
            return;
        }
        Intent intent = new Intent(this,
                CombinedBookmarkHistoryActivity.class);
        String title = current.getTitle();
        String url = current.getUrl();
        // Just in case the user opens bookmarks before a page finishes loading
        // so the current history item, and therefore the page, is null.
        if (null == url) {
            url = mLastEnteredUrl;
            // This can happen.
            if (null == url) {
                url = mSettings.getHomePage();
            }
        }
        // In case the web page has not yet received its associated title.
        if (title == null) {
            title = url;
        }
        intent.putExtra("title", title);
        intent.putExtra("url", url);
        intent.putExtra("maxTabsOpen",
                mTabControl.getTabCount() >= TabControl.MAX_TABS);
        if (startWithHistory) {
            intent.putExtra(CombinedBookmarkHistoryActivity.STARTING_TAB,
                    CombinedBookmarkHistoryActivity.HISTORY_TAB);
        }
        startActivityForResult(intent, COMBO_PAGE);
    }

    // Called when loading from context menu or LOAD_URL message
    private void loadURL(WebView view, String url) {
        // In case the user enters nothing.
        if (url != null && url.length() != 0 && view != null) {
            url = smartUrlFilter(url);
            if (!mWebViewClient.shouldOverrideUrlLoading(view, url)) {
                view.loadUrl(url);
            }
        }
    }

    private void checkMemory() {
        ActivityManager.MemoryInfo mi = new ActivityManager.MemoryInfo();
        ((ActivityManager) getSystemService(ACTIVITY_SERVICE))
                .getMemoryInfo(mi);
        // FIXME: mi.lowMemory is too aggressive, use (mi.availMem <
        // mi.threshold) for now
        //        if (mi.lowMemory) {
        if (mi.availMem < mi.threshold) {
            Log.w(LOGTAG, "Browser is freeing memory now because: available="
                            + (mi.availMem / 1024) + "K threshold="
                            + (mi.threshold / 1024) + "K");
            mTabControl.freeMemory();
        }
    }

    private String smartUrlFilter(Uri inUri) {
        if (inUri != null) {
            return smartUrlFilter(inUri.toString());
        }
        return null;
    }


    // get window count

    int getWindowCount(){
      if(mTabControl != null){
        return mTabControl.getTabCount();
      }
      return 0;
    }

    static final Pattern ACCEPTED_URI_SCHEMA = Pattern.compile(
            "(?i)" + // switch on case insensitive matching
            "(" +    // begin group for schema
            "(?:http|https|file):\\/\\/" +
            "|(?:data|about|content|javascript):" +
            ")" +
            "(.*)" );

    /**
     * Attempts to determine whether user input is a URL or search
     * terms.  Anything with a space is passed to search.
     *
     * Converts to lowercase any mistakenly uppercased schema (i.e.,
     * "Http://" converts to "http://"
     *
     * @return Original or modified URL
     *
     */
    String smartUrlFilter(String url) {

        String inUrl = url.trim();
        boolean hasSpace = inUrl.indexOf(' ') != -1;

        Matcher matcher = ACCEPTED_URI_SCHEMA.matcher(inUrl);
        if (matcher.matches()) {
            if (hasSpace) {
                inUrl = inUrl.replace(" ", "%20");
            }
            // force scheme to lowercase
            String scheme = matcher.group(1);
            String lcScheme = scheme.toLowerCase();
            if (!lcScheme.equals(scheme)) {
                return lcScheme + matcher.group(2);
            }
            return inUrl;
        }
        if (hasSpace) {
            // FIXME: quick search, need to be customized by setting
            if (inUrl.length() > 2 && inUrl.charAt(1) == ' ') {
                // FIXME: Is this the correct place to add to searches?
                // what if someone else calls this function?
                char char0 = inUrl.charAt(0);

                if (char0 == 'g') {
                    Browser.addSearchUrl(mResolver, inUrl);
                    return composeSearchUrl(inUrl.substring(2));

                } else if (char0 == 'w') {
                    Browser.addSearchUrl(mResolver, inUrl);
                    return URLUtil.composeSearchUrl(inUrl.substring(2),
                            QuickSearch_W,
                            QUERY_PLACE_HOLDER);

                } else if (char0 == 'd') {
                    Browser.addSearchUrl(mResolver, inUrl);
                    return URLUtil.composeSearchUrl(inUrl.substring(2),
                            QuickSearch_D,
                            QUERY_PLACE_HOLDER);

                } else if (char0 == 'l') {
                    Browser.addSearchUrl(mResolver, inUrl);
                    // FIXME: we need location in this case
                    return URLUtil.composeSearchUrl(inUrl.substring(2),
                            QuickSearch_L,
                            QUERY_PLACE_HOLDER);
                }
            }
        } else {
            if (Regex.WEB_URL_PATTERN.matcher(inUrl).matches()) {
                return URLUtil.guessUrl(inUrl);
            }
        }

        Browser.addSearchUrl(mResolver, inUrl);
        return composeSearchUrl(inUrl);
    }

    /* package */ String composeSearchUrl(String search) {
        return URLUtil.composeSearchUrl(search, QuickSearch_G,
                QUERY_PLACE_HOLDER);
    }

    /* package */void setBaseSearchUrl(String url) {
        if (url == null || url.length() == 0) {
            /*
             * get the google search url based on the SIM. Default is US. NOTE:
             * This code uses resources to optionally select the search Uri,
             * based on the MCC value from the SIM. The default string will most
             * likely be fine. It is parameterized to accept info from the
             * Locale, the language code is the first parameter (%1$s) and the
             * country code is the second (%2$s). This code must function in the
             * same way as a similar lookup in
             * com.android.googlesearch.SuggestionProvider#onCreate(). If you
             * change either of these functions, change them both. (The same is
             * true for the underlying resource strings, which are stored in
             * mcc-specific xml files.)
             */
            Locale l = Locale.getDefault();
            QuickSearch_G = getResources().getString(
                    R.string.google_search_base, l.getLanguage(),
                    l.getCountry().toLowerCase())
                    + "client=ms-"
                    + SystemProperties.get("persist.sys.com.google.clientid", "unknown")
                    + "&source=android-" + GOOGLE_SEARCH_SOURCE_SUGGEST + "&q=%s";
        } else {
            QuickSearch_G = url;
        }
    }

    private final static int LOCK_ICON_UNSECURE = 0;
    private final static int LOCK_ICON_SECURE   = 1;
    private final static int LOCK_ICON_MIXED    = 2;

    private int mLockIconType = LOCK_ICON_UNSECURE;
    private int mPrevLockType = LOCK_ICON_UNSECURE;

    private BrowserSettings mSettings;
    private TabControl      mTabControl;
    private ContentResolver mResolver;
    private FrameLayout     mContentView;
    private ImageGrid       mTabOverview;

    // FIXME, temp address onPrepareMenu performance problem. When we move everything out of
    // view, we should rewrite this.
    private int mCurrentMenuState = 0;
    private int mMenuState = R.id.MAIN_MENU;
    private static final int EMPTY_MENU = -1;
    private Menu mMenu;

    private FindDialog mFindDialog;
    // Used to prevent chording to result in firing two shortcuts immediately
    // one after another.  Fixes bug 1211714.
    boolean mCanChord;

    private boolean mInLoad;
    private boolean mIsNetworkUp;

    private boolean mPageStarted;
    private boolean mActivityInPause = true;

    private boolean mMenuIsDown;

    private final KeyTracker mKeyTracker = new KeyTracker(this);

    // As trackball doesn't send repeat down, we have to track it ourselves
    private boolean mTrackTrackball;

    private static boolean mInTrace;

    // Performance probe
    private static final int[] SYSTEM_CPU_FORMAT = new int[] {
            Process.PROC_SPACE_TERM | Process.PROC_COMBINE,
            Process.PROC_SPACE_TERM | Process.PROC_OUT_LONG, // 1: user time
            Process.PROC_SPACE_TERM | Process.PROC_OUT_LONG, // 2: nice time
            Process.PROC_SPACE_TERM | Process.PROC_OUT_LONG, // 3: sys time
            Process.PROC_SPACE_TERM | Process.PROC_OUT_LONG, // 4: idle time
            Process.PROC_SPACE_TERM | Process.PROC_OUT_LONG, // 5: iowait time
            Process.PROC_SPACE_TERM | Process.PROC_OUT_LONG, // 6: irq time
            Process.PROC_SPACE_TERM | Process.PROC_OUT_LONG  // 7: softirq time
    };

    private long mStart;
    private long mProcessStart;
    private long mUserStart;
    private long mSystemStart;
    private long mIdleStart;
    private long mIrqStart;

    private long mUiStart;

    private Drawable    mMixLockIcon;
    private Drawable    mSecLockIcon;
    private Drawable    mGenericFavicon;

    /* hold a ref so we can auto-cancel if necessary */
    private AlertDialog mAlertDialog;

    // Wait for credentials before loading google.com
    private ProgressDialog mCredsDlg;

    // The up-to-date URL and title (these can be different from those stored
    // in WebView, since it takes some time for the information in WebView to
    // get updated)
    private String mUrl;
    private String mTitle;

    // As PageInfo has different style for landscape / portrait, we have
    // to re-open it when configuration changed
    private AlertDialog mPageInfoDialog;
    private TabControl.Tab mPageInfoView;
    // If the Page-Info dialog is launched from the SSL-certificate-on-error
    // dialog, we should not just dismiss it, but should get back to the
    // SSL-certificate-on-error dialog. This flag is used to store this state
    private Boolean mPageInfoFromShowSSLCertificateOnError;

    // as SSLCertificateOnError has different style for landscape / portrait,
    // we have to re-open it when configuration changed
    private AlertDialog mSSLCertificateOnErrorDialog;
    private WebView mSSLCertificateOnErrorView;
    private SslErrorHandler mSSLCertificateOnErrorHandler;
    private SslError mSSLCertificateOnErrorError;

    // as SSLCertificate has different style for landscape / portrait, we
    // have to re-open it when configuration changed
    private AlertDialog mSSLCertificateDialog;
    private TabControl.Tab mSSLCertificateView;

    // as HttpAuthentication has different style for landscape / portrait, we
    // have to re-open it when configuration changed
    private AlertDialog mHttpAuthenticationDialog;
    private HttpAuthHandler mHttpAuthHandler;

    /*package*/ static final FrameLayout.LayoutParams COVER_SCREEN_PARAMS =
                                            new FrameLayout.LayoutParams(
                                            ViewGroup.LayoutParams.FILL_PARENT,
                                            ViewGroup.LayoutParams.FILL_PARENT);
    // We may provide UI to customize these
    // Google search from the browser
    static String QuickSearch_G;
    // Wikipedia search
    final static String QuickSearch_W = "http://en.wikipedia.org/w/index.php?search=%s&go=Go";
    // Dictionary search
    final static String QuickSearch_D = "http://dictionary.reference.com/search?q=%s";
    // Google Mobile Local search
    final static String QuickSearch_L = "http://www.google.com/m/search?site=local&q=%s&near=mountain+view";

    final static String QUERY_PLACE_HOLDER = "%s";

    // "source" parameter for Google search through search key
    final static String GOOGLE_SEARCH_SOURCE_SEARCHKEY = "browser-key";
    // "source" parameter for Google search through goto menu
    final static String GOOGLE_SEARCH_SOURCE_GOTO = "browser-goto";
    // "source" parameter for Google search through simplily type
    final static String GOOGLE_SEARCH_SOURCE_TYPE = "browser-type";
    // "source" parameter for Google search suggested by the browser
    final static String GOOGLE_SEARCH_SOURCE_SUGGEST = "browser-suggest";
    // "source" parameter for Google search from unknown source
    final static String GOOGLE_SEARCH_SOURCE_UNKNOWN = "unknown";

    private final static String LOGTAG = "browser";

    private TabListener mTabListener;

    private String mLastEnteredUrl;

    private PowerManager.WakeLock mWakeLock;
    private final static int WAKELOCK_TIMEOUT = 5 * 60 * 1000; // 5 minutes

    private Toast mStopToast;

    // Used during animations to prevent other animations from being triggered.
    // A count is used since the animation to and from the Window overview can
    // overlap. A count of 0 means no animation where a count of > 0 means
    // there are animations in progress.
    private int mAnimationCount;

    // As the ids are dynamically created, we can't guarantee that they will
    // be in sequence, so this static array maps ids to a window number.
    final static private int[] WINDOW_SHORTCUT_ID_ARRAY =
    { R.id.window_one_menu_id, R.id.window_two_menu_id, R.id.window_three_menu_id,
      R.id.window_four_menu_id, R.id.window_five_menu_id, R.id.window_six_menu_id,
      R.id.window_seven_menu_id, R.id.window_eight_menu_id };

    // monitor platform changes
    private IntentFilter mNetworkStateChangedFilter;
    private BroadcastReceiver mNetworkStateIntentReceiver;

    // activity requestCode
    final static int COMBO_PAGE             = 1;
    final static int DOWNLOAD_PAGE          = 2;
    final static int PREFERENCES_PAGE       = 3;

    // the frenquency of checking whether system memory is low
    final static int CHECK_MEMORY_INTERVAL = 30000;     // 30 seconds
}<|MERGE_RESOLUTION|>--- conflicted
+++ resolved
@@ -3462,31 +3462,17 @@
         String cookies = CookieManager.getInstance().getCookie(url);
 
         ContentValues values = new ContentValues();
-<<<<<<< HEAD
-        values.put(Downloads.COLUMN_URI, url);
+        values.put(Downloads.COLUMN_URI, uri.toString());
         values.put(Downloads.COLUMN_COOKIE_DATA, cookies);
         values.put(Downloads.COLUMN_USER_AGENT, userAgent);
         values.put(Downloads.COLUMN_NOTIFICATION_PACKAGE,
-=======
-        values.put(Downloads.URI, uri.toString());
-        values.put(Downloads.COOKIE_DATA, cookies);
-        values.put(Downloads.USER_AGENT, userAgent);
-        values.put(Downloads.NOTIFICATION_PACKAGE,
->>>>>>> f59ec877
                 getPackageName());
         values.put(Downloads.COLUMN_NOTIFICATION_CLASS,
                 BrowserDownloadPage.class.getCanonicalName());
-<<<<<<< HEAD
         values.put(Downloads.COLUMN_VISIBILITY, Downloads.VISIBILITY_VISIBLE_NOTIFY_COMPLETED);
         values.put(Downloads.COLUMN_MIME_TYPE, mimetype);
         values.put(Downloads.COLUMN_FILE_NAME_HINT, filename);
-        values.put(Downloads.COLUMN_DESCRIPTION, Uri.parse(url).getHost());
-=======
-        values.put(Downloads.VISIBILITY, Downloads.VISIBILITY_VISIBLE_NOTIFY_COMPLETED);
-        values.put(Downloads.MIMETYPE, mimetype);
-        values.put(Downloads.FILENAME_HINT, filename);
-        values.put(Downloads.DESCRIPTION, uri.getHost());
->>>>>>> f59ec877
+        values.put(Downloads.COLUMN_DESCRIPTION, uri.getHost());
         if (contentLength > 0) {
             values.put(Downloads.COLUMN_TOTAL_BYTES, contentLength);
         }
