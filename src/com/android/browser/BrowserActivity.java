--- conflicted
+++ resolved
@@ -764,17 +764,8 @@
                     waitForCredentials();
                 }
             } else {
-<<<<<<< HEAD
-                byte[] postData = getLocationData(intent);
-                if (postData != null) {
-                    webView.postUrl(urlData.mUrl, postData);
-                } else {
-                    urlData.loadIn(webView);
-                }
-=======
                 urlData.setPostData(getLocationData(intent));
                 urlData.loadIn(webView);
->>>>>>> 60e095c1
             }
         } else {
             // TabControl.restoreState() will create a new tab even if
@@ -909,7 +900,7 @@
                     } else {
                         if (mTabOverview != null && mAnimationCount == 0) {
                             sendAnimateFromOverview(appTab, false,
-                                    needsLoad ? urlData : EMPTY_URL_DATA, null,
+                                    needsLoad ? urlData : EMPTY_URL_DATA,
                                     TAB_OVERVIEW_DELAY, null);
                         } else {
                             // If the tab was the current tab, we have to attach
@@ -932,20 +923,15 @@
                     mSettings.toggleDebugSettings();
                     return;
                 }
-                byte[] postData = getLocationData(intent);
                 // If the Window overview is up and we are not in the midst of
                 // an animation, animate away from the Window overview.
                 if (mTabOverview != null && mAnimationCount == 0) {
                     sendAnimateFromOverview(current, false, urlData,
-                            postData, TAB_OVERVIEW_DELAY, null);
+                            TAB_OVERVIEW_DELAY, null);
                 } else {
                     // Get rid of the subwindow if it exists
                     dismissSubWindow(current);
-                    if (postData != null) {
-                        current.getWebView().postUrl(urlData.mUrl, postData);
-                    } else {
-                        urlData.loadIn(current.getWebView());
-                    }
+                    urlData.loadIn(current.getWebView());
                 }
             }
         }
@@ -1074,23 +1060,6 @@
         byte[] postData = null;
         if (intent != null) {
             final String action = intent.getAction();
-<<<<<<< HEAD
-            if ((Intent.ACTION_SEARCH.equals(action)
-                    || Intent.ACTION_WEB_SEARCH.equals(action))
-                    && Settings.Secure.isLocationProviderEnabled(
-                            getContentResolver(),
-                            LocationManager.NETWORK_PROVIDER)) {
-                // Attempt to get location info
-                LocationManager locationManager = (LocationManager)
-                        getSystemService(Context.LOCATION_SERVICE);
-                Location location = locationManager
-                        .getLastKnownLocation(LocationManager.NETWORK_PROVIDER);
-                if (location != null) {
-                    StringBuilder str = new StringBuilder("sll=");
-                    str.append(location.getLatitude()).append(",").append(
-                            location.getLongitude());
-                    postData = str.toString().getBytes();
-=======
             if (Intent.ACTION_VIEW.equals(action)
                     && intent.getBooleanExtra(Browser.EXTRA_APPEND_LOCATION,
                             false)) {
@@ -1112,7 +1081,6 @@
                                 location.getLongitude());
                         postData = str.toString().getBytes();
                     }
->>>>>>> 60e095c1
                 }
             }
         }
@@ -2044,8 +2012,8 @@
 
     // Send the ANIMTE_FROM_OVERVIEW message after changing the current tab.
     private void sendAnimateFromOverview(final TabControl.Tab tab,
-            final boolean newTab, final UrlData urlData, final byte[] postData,
-            final int delay, final Message msg) {
+            final boolean newTab, final UrlData urlData, final int delay,
+            final Message msg) {
         // Set the current tab.
         mTabControl.setCurrentTab(tab);
         // Attach the WebView so it will layout.
@@ -2070,11 +2038,7 @@
         // animation.
         if (!urlData.isEmpty()) {
             dismissSubWindow(tab);
-            if (postData != null) {
-                tab.getWebView().postUrl(urlData.mUrl, postData);
-            } else {
-                urlData.loadIn(tab.getWebView());
-            }
+            urlData.loadIn(tab.getWebView());
         }
         map.put("msg", msg);
         mHandler.sendMessageDelayed(mHandler.obtainMessage(
@@ -2110,7 +2074,7 @@
             delay = TAB_ANIMATION_DURATION + TAB_OVERVIEW_DELAY;
             tabPicker(false, mTabControl.getTabIndex(t), false);
         }
-        sendAnimateFromOverview(t, false, urlData, null, delay, null);
+        sendAnimateFromOverview(t, false, urlData, delay, null);
     }
 
     // A wrapper function of {@link #openTabAndShow(UrlData, Message, boolean, String)}
@@ -2159,14 +2123,14 @@
                 // finished.
                 final TabControl.Tab tab = mTabControl.createNewTab(
                         closeOnExit, appId, urlData.mUrl);
-                sendAnimateFromOverview(tab, true, urlData, null, delay, msg);
+                sendAnimateFromOverview(tab, true, urlData, delay, msg);
                 return tab;
             }
         } else if (!urlData.isEmpty()) {
             // We should not have a msg here.
             assert msg == null;
             if (mTabOverview != null && mAnimationCount == 0) {
-                sendAnimateFromOverview(currentTab, false, urlData, null,
+                sendAnimateFromOverview(currentTab, false, urlData,
                         TAB_OVERVIEW_DELAY, null);
             } else {
                 // Get rid of the subwindow if it exists
@@ -2647,8 +2611,7 @@
         // Change to the parent tab
         final TabControl.Tab tab = mTabControl.getTab(indexToShow);
         if (tab != null) {
-            sendAnimateFromOverview(tab, false, EMPTY_URL_DATA, null, delay,
-                    null);
+            sendAnimateFromOverview(tab, false, EMPTY_URL_DATA, delay, null);
         } else {
             // Increment this here so that no other animations can happen in
             // between the end of the tab picker transition and the beginning
@@ -4451,8 +4414,8 @@
                         // middle of an animation, animate away from it to the
                         // current tab.
                         if (mTabOverview != null && mAnimationCount == 0) {
-                            sendAnimateFromOverview(currentTab, false, new UrlData(data),
-                                    null, TAB_OVERVIEW_DELAY, null);
+                            sendAnimateFromOverview(currentTab, false,
+                                    new UrlData(data), TAB_OVERVIEW_DELAY, null);
                         } else {
                             dismissSubWindow(currentTab);
                             if (data != null && data.length() != 0) {
@@ -4510,9 +4473,8 @@
                 // was clicked on.
                 if (mTabControl.getTabCount() == 0) {
                     current = mTabControl.createNewTab();
-                    sendAnimateFromOverview(current, true,
-                            new UrlData(mSettings.getHomePage()), null, TAB_OVERVIEW_DELAY,
-                            null);
+                    sendAnimateFromOverview(current, true, new UrlData(
+                            mSettings.getHomePage()), TAB_OVERVIEW_DELAY, null);
                 } else {
                     final int index = position > 0 ? (position - 1) : 0;
                     current = mTabControl.getTab(index);
@@ -4548,8 +4510,8 @@
             if (index == ImageGrid.NEW_TAB) {
                 openTabAndShow(mSettings.getHomePage(), null, false, null);
             } else {
-                sendAnimateFromOverview(mTabControl.getTab(index),
-                        false, EMPTY_URL_DATA, null, 0, null);
+                sendAnimateFromOverview(mTabControl.getTab(index), false,
+                        EMPTY_URL_DATA, 0, null);
             }
         }
     }
@@ -4854,8 +4816,6 @@
                     country)
                     + "client=ms-"
                     + Partner.getString(this.getContentResolver(), Partner.CLIENT_ID)
-                    // FIXME, remove this when GEOLOCATION team make their move
-                    + "&action=devloc"
                     + "&source=android-" + GOOGLE_SEARCH_SOURCE_SUGGEST + "&q=%s";
         } else {
             QuickSearch_G = url;
