--- conflicted
+++ resolved
@@ -512,13 +512,8 @@
                             case R.id.save_link_context_menu_id:
                             case R.id.download_context_menu_id:
                                 DownloadHandler.onDownloadStartNoStream(
-<<<<<<< HEAD
-                                        mActivity, url, null, null, null, null,
-                                        view.isPrivateBrowsingEnabled());
-=======
                                         mActivity, url, view.getSettings().getUserAgentString(),
-                                        null, null, view.isPrivateBrowsingEnabled());
->>>>>>> 0570344a
+                                        null, null, null, view.isPrivateBrowsingEnabled());
                                 break;
                         }
                         break;
@@ -2180,13 +2175,8 @@
             if (DataUri.isDataUri(mText)) {
                 saveDataUri();
             } else {
-<<<<<<< HEAD
-                DownloadHandler.onDownloadStartNoStream(mActivity, mText, null,
+                DownloadHandler.onDownloadStartNoStream(mActivity, mText, mUserAgent,
                         null, null, null, mPrivateBrowsing);
-=======
-                DownloadHandler.onDownloadStartNoStream(mActivity, mText, mUserAgent,
-                        null, null, mPrivateBrowsing);
->>>>>>> 0570344a
             }
             return true;
         }
