/*
 * Copyright (C) 2009 The Android Open Source Project
 *
 * Licensed under the Apache License, Version 2.0 (the "License");
 * you may not use this file except in compliance with the License.
 * You may obtain a copy of the License at
 *
 *      http://www.apache.org/licenses/LICENSE-2.0
 *
 * Unless required by applicable law or agreed to in writing, software
 * distributed under the License is distributed on an "AS IS" BASIS,
 * WITHOUT WARRANTIES OR CONDITIONS OF ANY KIND, either express or implied.
 * See the License for the specific language governing permissions and
 * limitations under the License.
 */

package com.android.browser;

import android.content.ContentResolver;
import android.content.ContentUris;
import android.content.ContentValues;
import android.database.Cursor;
import android.graphics.Bitmap;
import android.graphics.BitmapFactory;
import android.net.http.AndroidHttpClient;
import android.net.Proxy;
import android.os.AsyncTask;
import android.os.Bundle;
import android.os.Message;
import android.provider.Browser;
import android.webkit.WebView;

import org.apache.http.HttpEntity;
import org.apache.http.HttpHost;
import org.apache.http.HttpResponse;
import org.apache.http.client.methods.HttpGet;
import org.apache.http.client.params.HttpClientParams;
import org.apache.http.conn.params.ConnRouteParams;

import java.io.ByteArrayOutputStream;
import java.io.IOException;
import java.io.InputStream;

class DownloadTouchIcon extends AsyncTask<String, Void, Void> {
    private final ContentResolver mContentResolver;
    private Cursor mCursor;
    private final String mOriginalUrl;
    private final String mUrl;
<<<<<<< HEAD
    private final String mUserAgent; // Sites may serve a different icon to different UAs
    private Message mMessage;

    /* package */ Tab mTab;

    /**
     * Use this ctor to store the touch icon in the bookmarks database for
     * the originalUrl so we take account of redirects. Used when the user
     * bookmarks a page from outside the bookmarks activity.
     */
    public DownloadTouchIcon(Tab tab, ContentResolver cr, WebView view) {
=======
    private final String mUserAgent;
    private final BrowserActivity mActivity;
    /* package */ Tab mTab;

    public DownloadTouchIcon(Tab tab, BrowserActivity activity, ContentResolver cr, WebView view) {
>>>>>>> e7c06a6e
        mTab = tab;
        mActivity = activity;
        mContentResolver = cr;
        // Store these in case they change.
        mOriginalUrl = view.getOriginalUrl();
        mUrl = view.getUrl();
        mUserAgent = view.getSettings().getUserAgentString();
    }

    /**
     * Use this ctor to download the touch icon and update the bookmarks database
     * entry for the given url. Used when the user creates a bookmark from
     * within the bookmarks activity and there haven't been any redirects.
     * TODO: Would be nice to set the user agent here so that there is no
     * potential for the three different ctors here to return different icons.
     */
    public DownloadTouchIcon(ContentResolver cr, String url) {
        mTab = null;
        mActivity = null;
        mContentResolver = cr;
        mOriginalUrl = null;
        mUrl = url;
        mUserAgent = null;
    }

    /**
     * Use this ctor to not store the touch icon in a database, rather add it to
     * the passed Message's data bundle with the key "touchIcon" and then send
     * the message.
     */
    public DownloadTouchIcon(Message msg, String userAgent) {
        mMessage = msg;
        mContentResolver = null;
        mOriginalUrl = null;
        mUrl = null;
        mUserAgent = userAgent;
    }

    @Override
    public Void doInBackground(String... values) {
        if (mContentResolver != null) {
            mCursor = BrowserBookmarksAdapter.queryBookmarksForUrl(mContentResolver,
                    mOriginalUrl, mUrl, true);
        }

        boolean inBookmarksDatabase = mCursor != null && mCursor.getCount() > 0;

<<<<<<< HEAD
        String url = values[0];

        if (inBookmarksDatabase || mMessage != null) {
            AndroidHttpClient client = AndroidHttpClient.newInstance(mUserAgent);
=======
            AndroidHttpClient client = AndroidHttpClient.newInstance(
                    mUserAgent);
            HttpHost httpHost = Proxy.getPreferredHttpHost(mActivity, url);
            if (httpHost != null) {
                ConnRouteParams.setDefaultProxy(client.getParams(), httpHost);
            }

>>>>>>> e7c06a6e
            HttpGet request = new HttpGet(url);

            // Follow redirects
            HttpClientParams.setRedirecting(client.getParams(), true);

            try {
                HttpResponse response = client.execute(request);
                if (response.getStatusLine().getStatusCode() == 200) {
                    HttpEntity entity = response.getEntity();
                    if (entity != null) {
                        InputStream content = entity.getContent();
                        if (content != null) {
                            Bitmap icon = BitmapFactory.decodeStream(
                                    content, null, null);
                            if (inBookmarksDatabase) {
                                storeIcon(icon);
                            } else if (mMessage != null) {
                                Bundle b = mMessage.getData();
                                b.putParcelable("touchIcon", icon);
                            }
                        }
                    }
                }
            } catch (IllegalArgumentException ex) {
                request.abort();
            } catch (IOException ex) {
                request.abort();
            } finally {
                client.close();
            }
        }

        if (mCursor != null) {
            mCursor.close();
        }

        if (mMessage != null) {
            mMessage.sendToTarget();
        }

        return null;
    }

    @Override
    protected void onCancelled() {
        if (mCursor != null) {
            mCursor.close();
        }
    }

    private void storeIcon(Bitmap icon) {
        // Do this first in case the download failed.
        if (mTab != null) {
            // Remove the touch icon loader from the BrowserActivity.
            mTab.mTouchIconLoader = null;
        }

        if (icon == null || mCursor == null || isCancelled()) {
            return;
        }

        final ByteArrayOutputStream os = new ByteArrayOutputStream();
        icon.compress(Bitmap.CompressFormat.PNG, 100, os);
        ContentValues values = new ContentValues();
        values.put(Browser.BookmarkColumns.TOUCH_ICON,
                os.toByteArray());

        if (mCursor.moveToFirst()) {
            do {
                mContentResolver.update(ContentUris.withAppendedId(
                        Browser.BOOKMARKS_URI, mCursor.getInt(0)),
                        values, null, null);
            } while (mCursor.moveToNext());
        }
    }
}<|MERGE_RESOLUTION|>--- conflicted
+++ resolved
@@ -46,10 +46,10 @@
     private Cursor mCursor;
     private final String mOriginalUrl;
     private final String mUrl;
-<<<<<<< HEAD
     private final String mUserAgent; // Sites may serve a different icon to different UAs
     private Message mMessage;
 
+    private final BrowserActivity mActivity;
     /* package */ Tab mTab;
 
     /**
@@ -57,14 +57,7 @@
      * the originalUrl so we take account of redirects. Used when the user
      * bookmarks a page from outside the bookmarks activity.
      */
-    public DownloadTouchIcon(Tab tab, ContentResolver cr, WebView view) {
-=======
-    private final String mUserAgent;
-    private final BrowserActivity mActivity;
-    /* package */ Tab mTab;
-
     public DownloadTouchIcon(Tab tab, BrowserActivity activity, ContentResolver cr, WebView view) {
->>>>>>> e7c06a6e
         mTab = tab;
         mActivity = activity;
         mContentResolver = cr;
@@ -97,6 +90,7 @@
      */
     public DownloadTouchIcon(Message msg, String userAgent) {
         mMessage = msg;
+        mActivity = null;
         mContentResolver = null;
         mOriginalUrl = null;
         mUrl = null;
@@ -112,20 +106,15 @@
 
         boolean inBookmarksDatabase = mCursor != null && mCursor.getCount() > 0;
 
-<<<<<<< HEAD
         String url = values[0];
 
         if (inBookmarksDatabase || mMessage != null) {
             AndroidHttpClient client = AndroidHttpClient.newInstance(mUserAgent);
-=======
-            AndroidHttpClient client = AndroidHttpClient.newInstance(
-                    mUserAgent);
             HttpHost httpHost = Proxy.getPreferredHttpHost(mActivity, url);
             if (httpHost != null) {
                 ConnRouteParams.setDefaultProxy(client.getParams(), httpHost);
             }
 
->>>>>>> e7c06a6e
             HttpGet request = new HttpGet(url);
 
             // Follow redirects
