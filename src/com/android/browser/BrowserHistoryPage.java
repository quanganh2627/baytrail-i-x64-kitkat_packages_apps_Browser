--- conflicted
+++ resolved
@@ -47,11 +47,6 @@
 import android.widget.TextView;
 import android.widget.Toast;
 
-<<<<<<< HEAD
-import java.util.Vector;
-
-=======
->>>>>>> 66c429a8
 /**
  * Activity for displaying the browser's history, divided into
  * days of viewing.
